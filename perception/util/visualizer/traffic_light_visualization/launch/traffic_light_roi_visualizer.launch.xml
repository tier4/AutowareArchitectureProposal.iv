<?xml version="1.0"?>

<launch>
  <arg name="input/image" default="/camera/image_raw"/>
  <arg name="input/rois" default="~/input/rois"/>
  <arg name="input/rough/rois" default="~/rough/rois"/>
  <arg name="input/traffic_light_states" default="~/input/traffic_light_states"/>
  <arg name="output/image" default="~/debug/rois"/>
  <arg name="enable_fine_detection" default="false"/>
  <arg name="manager" default="traffic_light_recognition_nodelet_manager"/>

  <node pkg="traffic_light_visualization" exec="traffic_light_visualization_node" name="traffic_light_visualization">
<<<<<<< HEAD
    <remap from="~/input/image" to="$(var input/image)"/>
    <remap from="~/input/rois" to="$(var input/rois)"/>
    <remap from="~/input/rough/rois" to="$(var input/rough/rois)"/>
    <remap from="~/input/traffic_light_states" to="$(var input/traffic_light_states)"/>
    <remap from="~/output/image" to="$(var output/image)"/>
=======
    <param name="use_sim_time" value="$(env AW_ROS2_USE_SIM_TIME false)"/>
    <remap from="input/image" to="$(var input/image)"/>
    <remap from="input/rois" to="$(var input/rois)"/>
    <remap from="input/rough/rois" to="$(var input/rough/rois)"/>
    <remap from="input/traffic_light_states" to="$(var input/traffic_light_states)"/>
    <remap from="output/image" to="$(var output/image)"/>
>>>>>>> 7192f0bd
    <param name="enable_fine_detection" value="$(var enable_fine_detection)"/>
  </node>
</launch><|MERGE_RESOLUTION|>--- conflicted
+++ resolved
@@ -10,20 +10,12 @@
   <arg name="manager" default="traffic_light_recognition_nodelet_manager"/>
 
   <node pkg="traffic_light_visualization" exec="traffic_light_visualization_node" name="traffic_light_visualization">
-<<<<<<< HEAD
+    <param name="use_sim_time" value="$(env AW_ROS2_USE_SIM_TIME false)"/>
     <remap from="~/input/image" to="$(var input/image)"/>
     <remap from="~/input/rois" to="$(var input/rois)"/>
     <remap from="~/input/rough/rois" to="$(var input/rough/rois)"/>
     <remap from="~/input/traffic_light_states" to="$(var input/traffic_light_states)"/>
     <remap from="~/output/image" to="$(var output/image)"/>
-=======
-    <param name="use_sim_time" value="$(env AW_ROS2_USE_SIM_TIME false)"/>
-    <remap from="input/image" to="$(var input/image)"/>
-    <remap from="input/rois" to="$(var input/rois)"/>
-    <remap from="input/rough/rois" to="$(var input/rough/rois)"/>
-    <remap from="input/traffic_light_states" to="$(var input/traffic_light_states)"/>
-    <remap from="output/image" to="$(var output/image)"/>
->>>>>>> 7192f0bd
     <param name="enable_fine_detection" value="$(var enable_fine_detection)"/>
   </node>
 </launch>