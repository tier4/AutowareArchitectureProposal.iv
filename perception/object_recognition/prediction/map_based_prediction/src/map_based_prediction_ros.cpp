// Copyright 2018-2019 Autoware Foundation
//
// Licensed under the Apache License, Version 2.0 (the "License");
// you may not use this file except in compliance with the License.
// You may obtain a copy of the License at
//
//     http://www.apache.org/licenses/LICENSE-2.0
//
// Unless required by applicable law or agreed to in writing, software
// distributed under the License is distributed on an "AS IS" BASIS,
// WITHOUT WARRANTIES OR CONDITIONS OF ANY KIND, either express or implied.
// See the License for the specific language governing permissions and
// limitations under the License.

#include "map_based_prediction_ros.hpp"

#include "map_based_prediction.hpp"

#include <autoware_utils/autoware_utils.hpp>
#include <rclcpp/rclcpp.hpp>

#include <unique_identifier_msgs/msg/uuid.hpp>

#include <tf2/utils.h>
#include <tf2_geometry_msgs/tf2_geometry_msgs.h>
#include <tf2_ros/buffer.h>
#include <tf2_ros/transform_listener.h>

#include <algorithm>
#include <chrono>
#include <cmath>
#include <deque>
#include <limits>
#include <memory>
#include <string>
#include <unordered_map>
#include <utility>
#include <vector>

std::string toHexString(const unique_identifier_msgs::msg::UUID & id)
{
  std::stringstream ss;
  for (auto i = 0; i < 16; ++i) {
    ss << std::hex << std::setfill('0') << std::setw(2) << +id.uuid[i];
  }
  return ss.str();
}

MapBasedPredictionROS::MapBasedPredictionROS(const rclcpp::NodeOptions & node_options)
: Node("map_based_prediction", node_options),
  interpolating_resolution_(0.5),
  debug_accumulated_time_(0.0)
{
  auto ret =
    rcutils_logging_set_logger_level(this->get_logger().get_name(), RCUTILS_LOG_SEVERITY_DEBUG);

  rclcpp::Clock::SharedPtr clock = std::make_shared<rclcpp::Clock>(RCL_ROS_TIME);
  tf_buffer_ptr_ = std::make_shared<tf2_ros::Buffer>(clock);
  tf_listener_ptr_ = std::make_shared<tf2_ros::TransformListener>(*tf_buffer_ptr_);
  has_subscribed_map_ = declare_parameter("map_based_prediction.has_subscribed_map", false);
  prediction_time_horizon_ = declare_parameter("prediction_time_horizon", 10.0);
  prediction_sampling_delta_time_ = declare_parameter("prediction_sampling_delta_time", 0.5);
  min_velocity_for_map_based_prediction_ =
    declare_parameter("min_velocity_for_map_based_prediction", 1.0);
  dist_threshold_for_searching_lanelet_ =
    declare_parameter("dist_threshold_for_searching_lanelet", 3.0);
  delta_yaw_threshold_for_searching_lanelet_ =
    declare_parameter("delta_yaw_threshold_for_searching_lanelet", 0.785);
  sigma_lateral_offset_ = declare_parameter("sigma_lateral_offset", 0.5);
  sigma_yaw_angle_ = declare_parameter("sigma_yaw_angle", 5.0);
  object_buffer_time_length_ = declare_parameter("object_buffer_time_length", 2.0);
  history_time_length_ = declare_parameter("history_time_length", 1.0);
  dist_ratio_threshold_to_left_bound_ =
    declare_parameter("dist_ratio_threshold_to_left_bound", -0.5);
  dist_ratio_threshold_to_right_bound_ =
    declare_parameter("dist_ratio_threshold_to_right_bound", 0.5);
  diff_dist_threshold_to_left_bound_ = declare_parameter("diff_dist_threshold_to_left_bound", 0.29);
  diff_dist_threshold_to_right_bound_ =
    declare_parameter("diff_dist_threshold_to_right_bound", -0.29);

  map_based_prediction_ = std::make_shared<MapBasedPrediction>(
    interpolating_resolution_, prediction_time_horizon_, prediction_sampling_delta_time_);

  sub_objects_ = this->create_subscription<autoware_perception_msgs::msg::DynamicObjectArray>(
    "/perception/object_recognition/tracking/objects", 1,
    std::bind(&MapBasedPredictionROS::objectsCallback, this, std::placeholders::_1));
  sub_map_ = this->create_subscription<autoware_lanelet2_msgs::msg::MapBin>(
    "/vector_map", rclcpp::QoS{1}.transient_local(),
    std::bind(&MapBasedPredictionROS::mapCallback, this, std::placeholders::_1));

  pub_objects_ = this->create_publisher<autoware_perception_msgs::msg::DynamicObjectArray>(
    "objects", rclcpp::QoS{1});
  pub_markers_ = this->create_publisher<visualization_msgs::msg::MarkerArray>(
    "objects_path_markers", rclcpp::QoS{1});
}

double MapBasedPredictionROS::getObjectYaw(
  const autoware_perception_msgs::msg::DynamicObject & object)
{
  if (object.state.orientation_reliable) {
    return tf2::getYaw(object.state.pose_covariance.pose.orientation);
  }

  geometry_msgs::msg::Pose object_frame_pose;
  geometry_msgs::msg::Pose map_frame_pose;
  object_frame_pose.position.x = object.state.twist_covariance.twist.linear.x * 0.1;
  object_frame_pose.position.y = object.state.twist_covariance.twist.linear.y * 0.1;
  tf2::Transform tf_object2future;
  tf2::Transform tf_map2object;
  tf2::Transform tf_map2future;

  tf2::fromMsg(object.state.pose_covariance.pose, tf_map2object);
  tf2::fromMsg(object_frame_pose, tf_object2future);
  tf_map2future = tf_map2object * tf_object2future;
  tf2::toMsg(tf_map2future, map_frame_pose);
  double dx = map_frame_pose.position.x - object.state.pose_covariance.pose.position.x;
  double dy = map_frame_pose.position.y - object.state.pose_covariance.pose.position.y;
  return std::atan2(dy, dx);
}

double MapBasedPredictionROS::calculateLikelihood(
  const std::vector<geometry_msgs::msg::Pose> & path,
  const autoware_perception_msgs::msg::DynamicObject & object)
{
  // We compute the confidence value based on the object current position and angle
  // Calculate path length
  const double path_len = autoware_utils::calcArcLength(path);
  const size_t nearest_segment_idx =
    autoware_utils::findNearestSegmentIndex(path, object.state.pose_covariance.pose.position);
  const double l = autoware_utils::calcLongitudinalOffsetToSegment(
    path, nearest_segment_idx, object.state.pose_covariance.pose.position);
  const double current_s_position =
    autoware_utils::calcSignedArcLength(path, 0, nearest_segment_idx) + l;
  // If the obstacle is ahead of this path, we assume the confidence for this path is 0
  if (current_s_position > path_len) {
    return 0.0;
  }

  // Euclid Lateral Distance
  const double abs_d =
    std::fabs(autoware_utils::calcLateralOffset(path, object.state.pose_covariance.pose.position));

  // Yaw Difference between obstacle and lane angle
  const double lane_yaw = tf2::getYaw(path.at(nearest_segment_idx).orientation);
  const double object_yaw = getObjectYaw(object);
  const double delta_yaw = object_yaw - lane_yaw;
  const double abs_norm_delta_yaw = std::fabs(autoware_utils::normalizeRadian(delta_yaw));

  // Compute Chi-squared distributed (Equation (8) in the paper)
  const double sigma_d = sigma_lateral_offset_;  // Standard Deviation for lateral position
  const double sigma_yaw = M_PI * sigma_yaw_angle_ / 180.0;  // Standard Deviation for yaw angle
  Eigen::Vector2d delta;
  delta << abs_d, abs_norm_delta_yaw;
  Eigen::Matrix2d P_inv;
  P_inv << 1.0 / (sigma_d * sigma_d), 0.0, 0.0, 1.0 / (sigma_yaw * sigma_yaw);
  const double MINIMUM_DISTANCE = 1e-6;
  const double dist = std::max(delta.dot(P_inv * delta), MINIMUM_DISTANCE);
  return 1.0 / dist;
}

bool MapBasedPredictionROS::checkCloseLaneletCondition(
  const std::pair<double, lanelet::Lanelet> & lanelet,
  const autoware_perception_msgs::msg::DynamicObject & object,
  const lanelet::BasicPoint2d & search_point)
{
  // Step1. If we only have one point in the centerline, we will ignore the lanelet
  if (lanelet.second.centerline().size() <= 1) {
    return false;
  }

  // Step2. Check if the obstacle is inside of this lanelet
  if (!lanelet::geometry::inside(lanelet.second, search_point)) {
    return false;
  }

  // If the object is in the object buffer, we check if the target lanelet is
  // inside the current lanelets id or following lanelets
  const std::string object_id = toHexString(object.id);
  if (object_buffer_.count(object_id) != 0) {
    const std::vector<lanelet::ConstLanelet> & possible_lanelet =
      object_buffer_.at(object_id).back().future_possible_lanelets;

    bool not_in_possible_lanelet =
      std::find(possible_lanelet.begin(), possible_lanelet.end(), lanelet.second) ==
      possible_lanelet.end();
    if (not_in_possible_lanelet) {
      return false;
    }
  }

  // Step3. Calculate the angle difference between the lane angle and obstacle angle
  double object_yaw = getObjectYaw(object);
  const double lane_yaw =
    lanelet::utils::getLaneletAngle(lanelet.second, object.state.pose_covariance.pose.position);
  const double delta_yaw = object_yaw - lane_yaw;
  const double normalized_delta_yaw = std::atan2(std::sin(delta_yaw), std::cos(delta_yaw));
  const double abs_norm_delta = std::fabs(normalized_delta_yaw);

  // Step4. Check if the closest lanelet is valid, and add all
  // of the lanelets that are below max_dist and max_delta_yaw
  if (
    lanelet.first < dist_threshold_for_searching_lanelet_ &&
    abs_norm_delta < delta_yaw_threshold_for_searching_lanelet_) {
    return true;
  }

  return false;
}

bool MapBasedPredictionROS::getClosestLanelets(
  const autoware_perception_msgs::msg::DynamicObject & object,
  const lanelet::LaneletMapPtr & lanelet_map_ptr_, lanelet::ConstLanelets & closest_lanelets)
{
  std::chrono::high_resolution_clock::time_point begin = std::chrono::high_resolution_clock::now();

  // obstacle point
  lanelet::BasicPoint2d search_point(
    object.state.pose_covariance.pose.position.x, object.state.pose_covariance.pose.position.y);

  // nearest lanelet
  std::vector<std::pair<double, lanelet::Lanelet>> surrounding_lanelets =
    lanelet::geometry::findNearest(lanelet_map_ptr_->laneletLayer, search_point, 10);

  std::chrono::high_resolution_clock::time_point end = std::chrono::high_resolution_clock::now();
  std::chrono::nanoseconds time = std::chrono::duration_cast<std::chrono::nanoseconds>(end - begin);
  debug_accumulated_time_ += time.count() / (1000.0 * 1000.0);

  // No Closest Lanelets
  if (surrounding_lanelets.empty()) {
    return false;
  }

  const double MIN_DIST = 1e-6;
  bool found_target_closest_lanelet = false;
  for (const auto & lanelet : surrounding_lanelets) {
    // Check if the close lanelets meet the necessary condition for start lanelets
    if (checkCloseLaneletCondition(lanelet, object, search_point)) {
      // If the lanelet meets the condition,
      // then check if similar lanelet is inside the closest lanelet
      bool is_duplicate = false;
      for (const auto & closest_lanelet : closest_lanelets) {
        const auto lanelet_end_p = lanelet.second.centerline2d().back();
        const auto closest_lanelet_end_p = closest_lanelet.centerline2d().back();
        const double dist = std::hypot(
          lanelet_end_p.x() - closest_lanelet_end_p.x(),
          lanelet_end_p.y() - closest_lanelet_end_p.y());
        if (dist < MIN_DIST) {
          is_duplicate = true;
          break;
        }
      }
      if (is_duplicate) {
        continue;
      }

      found_target_closest_lanelet = true;
      closest_lanelets.push_back(lanelet.second);
    }
  }

  // If the closest lanelet is valid, return true
  return found_target_closest_lanelet;
}

void MapBasedPredictionROS::removeInvalidObject(const double current_time)
{
  std::vector<std::string> invalid_object_id;
  for (auto iter = object_buffer_.begin(); iter != object_buffer_.end(); ++iter) {
    const std::string object_id = iter->first;
    std::deque<ObjectData> & object_data = iter->second;

    // If object data is empty, we are going to delete the buffer for the obstacle
    if (object_data.empty()) {
      invalid_object_id.push_back(object_id);
      continue;
    }
<<<<<<< HEAD
=======

>>>>>>> 2c615826
    const double latest_object_time = rclcpp::Time(object_data.back().pose.header.stamp).seconds();

    // Delete Old Objects
    if (current_time - latest_object_time > 2.0) {
      invalid_object_id.push_back(object_id);
      continue;
    }

    // Delete old information
    while (!object_data.empty()) {
      const double post_object_time = rclcpp::Time(object_data.front().pose.header.stamp).seconds();
      if (current_time - post_object_time > 2.0) {
        // Delete Old Position
        object_data.pop_front();
      } else {
        break;
      }
    }

    if (object_data.empty()) {
      invalid_object_id.push_back(object_id);
      continue;
    }
  }

  for (const auto & key : invalid_object_id) {
    object_buffer_.erase(key);
  }
}

bool MapBasedPredictionROS::updateObjectBuffer(
  const std_msgs::msg::Header & header, const autoware_perception_msgs::msg::DynamicObject & object,
  lanelet::ConstLanelets & current_lanelets)
{
  // Ignore non-vehicle object
  if (
    object.semantic.type != autoware_perception_msgs::msg::Semantic::CAR &&
    object.semantic.type != autoware_perception_msgs::msg::Semantic::BUS &&
    object.semantic.type != autoware_perception_msgs::msg::Semantic::TRUCK) {
    return false;
  }

  // Get the current Lanelet
  std::string object_id = toHexString(object.id);

  // Check whether the object is on the road
  if (!getClosestLanelets(object, lanelet_map_ptr_, current_lanelets)) {
    // This Object is not on the road
    return false;
  }

  // Get current Pose
  geometry_msgs::msg::PoseStamped current_object_pose;
  current_object_pose.header = header;
  current_object_pose.pose = object.state.pose_covariance.pose;

  // Update Object Buffer
  if (object_buffer_.count(object_id) == 0) {
    // New Object
    ObjectData single_object_data;
    single_object_data.current_lanelets = current_lanelets;
    single_object_data.future_possible_lanelets = current_lanelets;
    single_object_data.pose = current_object_pose;
    const double object_yaw = getObjectYaw(object);
    single_object_data.pose.pose.orientation = autoware_utils::createQuaternionFromYaw(object_yaw);

    std::deque<ObjectData> object_data;
    object_data.push_back(single_object_data);

    // Create new key, value pair in the buffer
    object_buffer_.emplace(object_id, object_data);
  } else {
    // Object that is already in the object buffer
    std::deque<ObjectData> & object_data = object_buffer_.at(object_id);

    ObjectData single_object_data;
    single_object_data.current_lanelets = current_lanelets;
    single_object_data.future_possible_lanelets = current_lanelets;
    single_object_data.pose = current_object_pose;
    const double object_yaw = getObjectYaw(object);
    single_object_data.pose.pose.orientation = autoware_utils::createQuaternionFromYaw(object_yaw);

    // push new object data
    object_data.push_back(single_object_data);
  }

  // If the obstacle is too slow, we do linear prediction
  if (
    std::fabs(object.state.twist_covariance.twist.linear.x) <
    min_velocity_for_map_based_prediction_) {
    return false;
  }

  return true;
}

void MapBasedPredictionROS::updatePossibleLanelets(
  const std::string object_id, const lanelet::routing::LaneletPaths & paths)
{
  if (object_buffer_.count(object_id) != 0) {
    std::vector<lanelet::ConstLanelet> & possible_lanelets =
      object_buffer_.at(object_id).back().future_possible_lanelets;
    for (const auto & path : paths) {
      for (const auto & lanelet : path) {
        bool not_in_buffer =
          std::find(possible_lanelets.begin(), possible_lanelets.end(), lanelet) ==
          possible_lanelets.end();
        if (not_in_buffer) {
          possible_lanelets.push_back(lanelet);
        }
      }
    }
  }
}

void MapBasedPredictionROS::addValidPath(
  const lanelet::routing::LaneletPaths & candidate_paths,
  lanelet::routing::LaneletPaths & valid_paths)
{
  // Check if candidate paths are already in the valid paths
  for (const auto & candidate_path : candidate_paths) {
    bool already_searched = false;
    for (const auto & valid_path : valid_paths) {
      for (const auto & llt : valid_path) {
        if (candidate_path.back().id() == llt.id()) {
          already_searched = true;
        }
      }
    }
    if (!already_searched) {
      valid_paths.push_back(candidate_path);
    }
  }
}

double MapBasedPredictionROS::calcRightLateralOffset(
  const lanelet::ConstLineString2d & bound_line, const geometry_msgs::msg::Pose & search_pose)
{
  std::vector<geometry_msgs::msg::Point> bound_path(bound_line.size());
  for (size_t i = 0; i < bound_path.size(); ++i) {
    const double x = bound_line[i].x();
    const double y = bound_line[i].y();
    bound_path[i] = autoware_utils::createPoint(x, y, 0.0);
  }

  return std::fabs(autoware_utils::calcLateralOffset(bound_path, search_pose.position));
}

double MapBasedPredictionROS::calcLeftLateralOffset(
  const lanelet::ConstLineString2d & bound_line, const geometry_msgs::msg::Pose & search_pose)
{
  return -calcRightLateralOffset(bound_line, search_pose);
}

Maneuver MapBasedPredictionROS::detectLaneChange(
  const autoware_perception_msgs::msg::DynamicObject & object,
  const lanelet::ConstLanelet & current_lanelet, const double current_time)
{
  // Step1. Check if we have the object in the buffer
  const std::string object_id = toHexString(object.id);
  if (object_buffer_.count(object_id) == 0) {
    return Maneuver::LANE_FOLLOW;
  }

  // Object History Data
  const std::deque<ObjectData> object_info = object_buffer_.at(object_id);

  // Step2. Get the previous id
  int prev_id = static_cast<int>(object_info.size()) - 1;
  while (prev_id >= 0) {
    const double prev_time = rclcpp::Time(object_info.at(prev_id).pose.header.stamp).seconds();
    if (current_time - prev_time > history_time_length_) {
      break;
    }
    --prev_id;
  }

  if (prev_id < 0) {
    return Maneuver::LANE_FOLLOW;
  }

  // Step3. Get closest previous lanelet ID
  const auto prev_pose = object_info.at(static_cast<size_t>(prev_id)).pose;
  const lanelet::ConstLanelets prev_lanelets =
    object_info.at(static_cast<size_t>(prev_id)).current_lanelets;
  if (prev_lanelets.empty()) {
    return Maneuver::LANE_FOLLOW;
  }
  lanelet::ConstLanelet prev_lanelet = prev_lanelets.front();
  double closest_prev_yaw = std::numeric_limits<double>::max();
  for (const auto & lanelet : prev_lanelets) {
    const double lane_yaw = lanelet::utils::getLaneletAngle(lanelet, prev_pose.pose.position);
    const double delta_yaw = tf2::getYaw(prev_pose.pose.orientation) - lane_yaw;
    const double normalized_delta_yaw = autoware_utils::normalizeRadian(delta_yaw);
    if (normalized_delta_yaw < closest_prev_yaw) {
      closest_prev_yaw = normalized_delta_yaw;
      prev_lanelet = lanelet;
    }
  }

  // Step4. Check if the vehicle has changed lane
  const auto current_pose = object.state.pose_covariance.pose;
  const double dist = autoware_utils::calcDistance2d(prev_pose, current_pose);
  lanelet::routing::LaneletPaths possible_paths =
    routing_graph_ptr_->possiblePaths(prev_lanelet, dist + 2.0, 0, false);
  bool has_lane_changed = true;
  for (const auto & path : possible_paths) {
    for (const auto & lanelet : path) {
      if (lanelet == current_lanelet) {
        has_lane_changed = false;
        break;
      }
    }
  }

  if (has_lane_changed) {
    return Maneuver::LANE_FOLLOW;
  }

  // Step5. Lane Change Detection
  const lanelet::ConstLineString2d prev_left_bound = prev_lanelet.leftBound2d();
  const lanelet::ConstLineString2d prev_right_bound = prev_lanelet.rightBound2d();
  const lanelet::ConstLineString2d current_left_bound = current_lanelet.leftBound2d();
  const lanelet::ConstLineString2d current_right_bound = current_lanelet.rightBound2d();
  const double prev_left_dist = calcLeftLateralOffset(prev_left_bound, prev_pose.pose);
  const double prev_right_dist = calcRightLateralOffset(prev_right_bound, prev_pose.pose);
  const double current_left_dist = calcLeftLateralOffset(current_left_bound, current_pose);
  const double current_right_dist = calcRightLateralOffset(current_right_bound, current_pose);
  const double prev_lane_width = std::fabs(prev_left_dist) + std::fabs(prev_right_dist);
  const double current_lane_width = std::fabs(current_left_dist) + std::fabs(current_right_dist);
  if (prev_lane_width < 1e-3 || current_lane_width < 1e-3) {
    RCLCPP_ERROR(get_logger(), "[Map Based Prediction]: Lane Width is too small");
    return Maneuver::LANE_FOLLOW;
  }

  const double current_left_dist_ratio = current_left_dist / current_lane_width;
  const double current_right_dist_ratio = current_right_dist / current_lane_width;
  const double diff_left_current_prev = current_left_dist - prev_left_dist;
  const double diff_right_current_prev = current_right_dist - prev_right_dist;

  if (
    current_left_dist_ratio > dist_ratio_threshold_to_left_bound_ &&
    diff_left_current_prev > diff_dist_threshold_to_left_bound_) {
    return Maneuver::LEFT_LANE_CHANGE;
  } else if (
    current_right_dist_ratio < dist_ratio_threshold_to_right_bound_ &&
    diff_right_current_prev < diff_dist_threshold_to_right_bound_) {
    return Maneuver::RIGHT_LANE_CHANGE;
  }

  return Maneuver::LANE_FOLLOW;
}

void MapBasedPredictionROS::objectsCallback(
  const autoware_perception_msgs::msg::DynamicObjectArray::ConstSharedPtr in_objects)
{
  debug_accumulated_time_ = 0.0;
  std::chrono::high_resolution_clock::time_point begin = std::chrono::high_resolution_clock::now();

  if (!lanelet_map_ptr_) {
    return;
  }

  geometry_msgs::msg::TransformStamped world2map_transform;
  geometry_msgs::msg::TransformStamped map2world_transform;
  geometry_msgs::msg::TransformStamped debug_map2lidar_transform;
  try {
    world2map_transform = tf_buffer_ptr_->lookupTransform(
      "map",                        // target
      in_objects->header.frame_id,  // src
      in_objects->header.stamp, rclcpp::Duration::from_seconds(0.1));
    map2world_transform = tf_buffer_ptr_->lookupTransform(
      in_objects->header.frame_id,  // target
      "map",                        // src
      in_objects->header.stamp, rclcpp::Duration::from_seconds(0.1));
    debug_map2lidar_transform = tf_buffer_ptr_->lookupTransform(
      "base_link",  // target
      "map",        // src
      rclcpp::Time(), rclcpp::Duration::from_seconds(0.1));
  } catch (tf2::TransformException & ex) {
    RCLCPP_ERROR(get_logger(), ex.what());
    return;
  }

  ///////////////////////////////////////////////////////////
  /////////////////// Update Object Buffer //////////////////
  //////////////////////////////////////////////////////////
  const double objects_detected_time = rclcpp::Time(in_objects->header.stamp).seconds();
  removeInvalidObject(objects_detected_time);

  /////////////////////////////////////////////////////////
  ///////////////////// Prediction ///////////////////////
  ///////////////////////////////////////////////////////
  autoware_perception_msgs::msg::DynamicObjectArray objects_without_map;
  objects_without_map.header = in_objects->header;
  DynamicObjectWithLanesArray prediction_input;
  prediction_input.header = in_objects->header;

  for (const auto & object : in_objects->objects) {
    std::string object_id = toHexString(object.id);
    DynamicObjectWithLanes transformed_object;
    transformed_object.object = object;
    if (in_objects->header.frame_id != "map") {
      geometry_msgs::msg::PoseStamped pose_in_map;
      geometry_msgs::msg::PoseStamped pose_orig;
      pose_orig.pose = object.state.pose_covariance.pose;
      tf2::doTransform(pose_orig, pose_in_map, world2map_transform);
      transformed_object.object.state.pose_covariance.pose = pose_in_map.pose;
<<<<<<< HEAD
    }

    std_msgs::msg::Header transformed_header = in_objects->header;
    transformed_header.frame_id = "map";
    lanelet::ConstLanelets start_lanelets;  // current lanelet
    if (!updateObjectBuffer(transformed_header, transformed_object.object, start_lanelets)) {
      objects_without_map.objects.push_back(transformed_object.object);
      continue;
    }

=======
    }

    std_msgs::msg::Header transformed_header = in_objects->header;
    transformed_header.frame_id = "map";
    lanelet::ConstLanelets start_lanelets;  // current lanelet
    if (!updateObjectBuffer(transformed_header, transformed_object.object, start_lanelets)) {
      objects_without_map.objects.push_back(transformed_object.object);
      continue;
    }

>>>>>>> 2c615826
    // Obtain valid Paths
    const double delta_horizon = 1.0;
    const double obj_vel = object.state.twist_covariance.twist.linear.x;
    lanelet::routing::LaneletPaths paths;
    for (const auto & start_lanelet : start_lanelets) {
      // Step1. Lane Change Detection
      // First: Right to Left Detection Result
      // Second: Left to Right Detection Result
      const Maneuver maneuver = detectLaneChange(object, start_lanelet, objects_detected_time);

      // Step2. Get the left lanelet
      lanelet::routing::LaneletPaths left_paths;
      auto opt_left = routing_graph_ptr_->left(start_lanelet);
      if (!!opt_left) {
        for (double horizon = prediction_time_horizon_; horizon > 0; horizon -= delta_horizon) {
          const double search_dist = horizon * obj_vel + 10.0;
          lanelet::routing::LaneletPaths tmp_paths =
            routing_graph_ptr_->possiblePaths(*opt_left, search_dist, 0, false);
          addValidPath(tmp_paths, left_paths);
        }
      }

      // Step3. Get the right lanelet
      lanelet::routing::LaneletPaths right_paths;
      auto opt_right = routing_graph_ptr_->right(start_lanelet);
      if (!!opt_right) {
        for (double horizon = prediction_time_horizon_; horizon > 0; horizon -= delta_horizon) {
          const double search_dist = horizon * obj_vel + 10.0;
          lanelet::routing::LaneletPaths tmp_paths =
            routing_graph_ptr_->possiblePaths(*opt_right, search_dist, 0, false);
          addValidPath(tmp_paths, right_paths);
        }
      }

      // Step4. Get the centerline
      lanelet::routing::LaneletPaths center_paths;
      for (double horizon = prediction_time_horizon_; horizon > 0; horizon -= delta_horizon) {
        const double search_dist = horizon * obj_vel + 10.0;
        lanelet::routing::LaneletPaths tmp_paths =
          routing_graph_ptr_->possiblePaths(start_lanelet, search_dist, 0, false);
        addValidPath(tmp_paths, center_paths);
      }

      // Step5. Insert Valid Paths
      if (!left_paths.empty() && maneuver == Maneuver::LEFT_LANE_CHANGE) {
        paths.insert(paths.end(), left_paths.begin(), left_paths.end());
      } else if (!right_paths.empty() && maneuver == Maneuver::RIGHT_LANE_CHANGE) {
        paths.insert(paths.end(), right_paths.begin(), right_paths.end());
      } else {
        paths.insert(paths.end(), center_paths.begin(), center_paths.end());
      }
    }
<<<<<<< HEAD

=======
>>>>>>> 2c615826
    // If there is no valid path, we'll mark this object as map-less object
    if (paths.empty()) {
      objects_without_map.objects.push_back(transformed_object.object);
      continue;
    }

    // Update Possible lanelet in the object buffer
    updatePossibleLanelets(object_id, paths);

    std::vector<std::vector<geometry_msgs::msg::Pose>> tmp_paths;
    std::vector<double> tmp_confidence;
    for (const auto & path : paths) {
      std::vector<geometry_msgs::msg::Pose> tmp_path;

      // Insert Positions. Note that we insert points from previous lanelet
      if (!path.empty()) {
        lanelet::ConstLanelets prev_lanelets = routing_graph_ptr_->previous(path.front());
        if (!prev_lanelets.empty()) {
          lanelet::ConstLanelet prev_lanelet = prev_lanelets.front();
          for (const auto & point : prev_lanelet.centerline()) {
            geometry_msgs::msg::Pose tmp_pose;
            tmp_pose.position.x = point.x();
            tmp_pose.position.y = point.y();
            tmp_pose.position.z = point.z();
            tmp_path.push_back(tmp_pose);
          }
        }
      }

      for (const auto & lanelet : path) {
        for (const auto & point : lanelet.centerline()) {
          geometry_msgs::msg::Pose tmp_pose;
          tmp_pose.position.x = point.x();
          tmp_pose.position.y = point.y();
          tmp_pose.position.z = point.z();

          // Prevent from inserting same points
          if (!tmp_path.empty()) {
            const auto prev_pose = tmp_path.back();
            const double tmp_dist = autoware_utils::calcDistance2d(prev_pose, tmp_pose);
            if (tmp_dist < 1e-6) {
              continue;
            }
          }

          tmp_path.push_back(tmp_pose);
        }
      }

      if (tmp_path.size() < 2) {
        continue;
      }

      // Compute yaw angles
      for (size_t pose_id = 0; pose_id < tmp_path.size() - 1; ++pose_id) {
        double tmp_yaw = std::atan2(
          tmp_path.at(pose_id + 1).position.y - tmp_path.at(pose_id).position.y,
          tmp_path.at(pose_id + 1).position.x - tmp_path.at(pose_id).position.x);
        tf2::Quaternion quat;
        quat.setRPY(0.0, 0.0, tmp_yaw);
        tmp_path.at(pose_id).orientation = tf2::toMsg(quat);
      }
      tmp_path.back().orientation = tmp_path.at(tmp_path.size() - 2).orientation;

      //////////////////////////////////////////////////////////////////////
      // Calculate Confidence of each path(centerline) for this obstacle //
      ////////////////////////////////////////////////////////////////////
      const double confidence = calculateLikelihood(tmp_path, transformed_object.object);
      // Ignore a path that has too low confidence
      if (confidence < 1e-6) {
        continue;
      }

      tmp_paths.push_back(tmp_path);
      tmp_confidence.push_back(confidence);
    }

    transformed_object.lanes = tmp_paths;
    transformed_object.confidence = tmp_confidence;
    prediction_input.objects.push_back(transformed_object);
  }

  std::chrono::high_resolution_clock::time_point end = std::chrono::high_resolution_clock::now();
  std::chrono::nanoseconds time = std::chrono::duration_cast<std::chrono::nanoseconds>(end - begin);

  std::vector<autoware_perception_msgs::msg::DynamicObject> out_objects_in_map;
  map_based_prediction_->doPrediction(prediction_input, out_objects_in_map);
  autoware_perception_msgs::msg::DynamicObjectArray output;
  output.header = in_objects->header;
  output.header.frame_id = "map";
  output.objects = out_objects_in_map;

  std::vector<autoware_perception_msgs::msg::DynamicObject> out_objects_without_map;
  map_based_prediction_->doLinearPrediction(objects_without_map, out_objects_without_map);
  output.objects.insert(
    output.objects.begin(), out_objects_without_map.begin(), out_objects_without_map.end());
  pub_objects_->publish(output);
}

void MapBasedPredictionROS::mapCallback(
  const autoware_lanelet2_msgs::msg::MapBin::ConstSharedPtr msg)
{
  RCLCPP_INFO(get_logger(), "Start loading lanelet");
  lanelet_map_ptr_ = std::make_shared<lanelet::LaneletMap>();
  lanelet::utils::conversion::fromBinMsg(
    *msg, lanelet_map_ptr_, &traffic_rules_ptr_, &routing_graph_ptr_);
  RCLCPP_INFO(get_logger(), "Map is loaded");
}

#include <rclcpp_components/register_node_macro.hpp>
RCLCPP_COMPONENTS_REGISTER_NODE(MapBasedPredictionROS)<|MERGE_RESOLUTION|>--- conflicted
+++ resolved
@@ -274,10 +274,7 @@
       invalid_object_id.push_back(object_id);
       continue;
     }
-<<<<<<< HEAD
-=======
-
->>>>>>> 2c615826
+
     const double latest_object_time = rclcpp::Time(object_data.back().pose.header.stamp).seconds();
 
     // Delete Old Objects
@@ -586,7 +583,6 @@
       pose_orig.pose = object.state.pose_covariance.pose;
       tf2::doTransform(pose_orig, pose_in_map, world2map_transform);
       transformed_object.object.state.pose_covariance.pose = pose_in_map.pose;
-<<<<<<< HEAD
     }
 
     std_msgs::msg::Header transformed_header = in_objects->header;
@@ -597,18 +593,6 @@
       continue;
     }
 
-=======
-    }
-
-    std_msgs::msg::Header transformed_header = in_objects->header;
-    transformed_header.frame_id = "map";
-    lanelet::ConstLanelets start_lanelets;  // current lanelet
-    if (!updateObjectBuffer(transformed_header, transformed_object.object, start_lanelets)) {
-      objects_without_map.objects.push_back(transformed_object.object);
-      continue;
-    }
-
->>>>>>> 2c615826
     // Obtain valid Paths
     const double delta_horizon = 1.0;
     const double obj_vel = object.state.twist_covariance.twist.linear.x;
@@ -661,10 +645,7 @@
         paths.insert(paths.end(), center_paths.begin(), center_paths.end());
       }
     }
-<<<<<<< HEAD
-
-=======
->>>>>>> 2c615826
+
     // If there is no valid path, we'll mark this object as map-less object
     if (paths.empty()) {
       objects_without_map.objects.push_back(transformed_object.object);
