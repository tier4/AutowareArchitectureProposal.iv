--- conflicted
+++ resolved
@@ -12,10 +12,7 @@
 // See the License for the specific language governing permissions and
 // limitations under the License.
 
-<<<<<<< HEAD
-=======
 #include <autoware_utils/autoware_utils.hpp>
->>>>>>> 698fd3b0
 #include <cubic_spline.hpp>
 #include <map_based_prediction.hpp>
 
@@ -38,23 +35,6 @@
   std::vector<autoware_perception_msgs::msg::DynamicObject> & out_objects)
 {
   for (auto & object_with_lanes : in_objects.objects) {
-<<<<<<< HEAD
-    const double min_lon_velocity_ms_for_map_based_prediction = 1;
-    if (
-      std::fabs(object_with_lanes.object.state.twist_covariance.twist.linear.x) <
-      min_lon_velocity_ms_for_map_based_prediction) {
-      autoware_perception_msgs::msg::PredictedPath predicted_path;
-      getLinearPredictedPath(
-        object_with_lanes.object.state.pose_covariance.pose,
-        object_with_lanes.object.state.twist_covariance.twist, in_objects.header, predicted_path);
-      autoware_perception_msgs::msg::DynamicObject tmp_object;
-      tmp_object = object_with_lanes.object;
-      tmp_object.state.predicted_paths.push_back(predicted_path);
-      out_objects.push_back(tmp_object);
-      continue;
-    }
-=======
->>>>>>> 698fd3b0
     autoware_perception_msgs::msg::DynamicObject tmp_object;
     tmp_object = object_with_lanes.object;
     for (size_t path_id = 0; path_id < object_with_lanes.lanes.size(); ++path_id) {
@@ -92,16 +72,6 @@
       geometry_msgs::msg::Point object_point =
         object_with_lanes.object.state.pose_covariance.pose.position;
 
-<<<<<<< HEAD
-        double lane_yaw = spline2d.calc_yaw(current_s_position);
-        std::vector<double> origin_v = {std::cos(lane_yaw), std::sin(lane_yaw)};
-        std::vector<double> object_v = {
-          object_point.x - nearest_point.x, object_point.y - nearest_point.y};
-        double cross2d = object_v[0] * origin_v[1] - object_v[1] * origin_v[0];
-        if (cross2d < 0) {
-          current_d_position *= -1;
-        }
-=======
       const size_t nearest_segment_idx =
         autoware_utils::findNearestSegmentIndex(interpolated_points, object_point);
       const double l = autoware_utils::calcLongitudinalOffsetToSegment(
@@ -129,7 +99,6 @@
         object_with_lanes.object.state.twist_covariance.twist.linear.y;
       const double current_s_velocity =
         std::fabs(object_with_lanes.object.state.twist_covariance.twist.linear.x);
->>>>>>> 698fd3b0
 
       // Predict Path
       autoware_perception_msgs::msg::PredictedPath predicted_path;
@@ -246,18 +215,11 @@
   double dt = sampling_delta_time_;
   std::vector<double> d_vec;
   for (double i = 0; i < t; i += dt) {
-<<<<<<< HEAD
-    calculated_d = current_d_position + current_d_velocity * i + 0 * 2 * i * i +
-                   x_3(0) * i * i * i + x_3(1) * i * i * i * i + x_3(2) * i * i * i * i * i;
-    calculated_s = current_s_position + current_s_velocity * i + 2 * 0 * i * i +
-                   x_2(0) * i * i * i + x_2(1) * i * i * i * i;
-=======
     const double calculated_d = current_d_position + current_d_velocity * i + 0 * 2 * i * i +
                                 x_3(0) * i * i * i + x_3(1) * i * i * i * i +
                                 x_3(2) * i * i * i * i * i;
     const double calculated_s = current_s_position + current_s_velocity * i + 2 * 0 * i * i +
                                 x_2(0) * i * i * i + x_2(1) * i * i * i * i;
->>>>>>> 698fd3b0
 
     geometry_msgs::msg::PoseWithCovarianceStamped tmp_point;
     if (calculated_s > spline2d.s.back()) {
