--- conflicted
+++ resolved
@@ -7,22 +7,12 @@
   <maintainer email="yukihiro.saito@tier4.jp">Yukihiro Saito</maintainer>
   <license>Apache2</license>
 
-<<<<<<< HEAD
   <buildtool_depend>ament_cmake_auto</buildtool_depend>
-  <depend>autoware_perception_msgs</depend>
-  <depend>nodelet</depend>
-  <depend>pcl_conversions</depend>
-  <depend>pcl_ros</depend>
-  <depend>rclcpp</depend>
-=======
-
-  <buildtool_depend>ament_cmake</buildtool_depend>
   <depend>autoware_perception_msgs</depend>
   <depend>pcl_conversions</depend>
   <depend>pcl_ros</depend>
   <depend>rclcpp</depend>
   <depend>rclcpp_components</depend>
->>>>>>> c8955325
   <depend>sensor_msgs</depend>
   <depend>tf2</depend>
   <depend>tf2_sensor_msgs</depend>
@@ -31,6 +21,6 @@
 
   <!-- The export tag contains other, unspecified, tags -->
   <export>
-    <build_type>ament_cmake</build_type>
+    <build_type>ament_cmake_auto</build_type>
   </export>
 </package>