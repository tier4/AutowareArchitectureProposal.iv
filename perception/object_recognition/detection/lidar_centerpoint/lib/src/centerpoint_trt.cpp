// Copyright 2021 Tier IV, Inc.
//
// Licensed under the Apache License, Version 2.0 (the "License");
// you may not use this file except in compliance with the License.
// You may obtain a copy of the License at
//
//     http://www.apache.org/licenses/LICENSE-2.0
//
// Unless required by applicable law or agreed to in writing, software
// distributed under the License is distributed on an "AS IS" BASIS,
// WITHOUT WARRANTIES OR CONDITIONS OF ANY KIND, either express or implied.
// See the License for the specific language governing permissions and
// limitations under the License.

<<<<<<< HEAD
=======
#include <autoware_utils/math/constants.hpp>
>>>>>>> 698fd3b0
#include <centerpoint_trt.hpp>
#include <heatmap_utils.hpp>

#include <ATen/cuda/CUDAContext.h>
#include <NvOnnxParser.h>
#include <c10/cuda/CUDAStream.h>
#include <torch/script.h>

#include <iostream>
#include <memory>
#include <string>
#include <vector>

#define DEBUG_NAN 0

namespace centerpoint
{
using torch::indexing::Slice;

CenterPointTRT::CenterPointTRT(
  const NetworkParam & encoder_param, const NetworkParam & head_param, const bool verbose)
{
  vg_ptr_ = std::make_unique<VoxelGenerator>();

  if (encoder_param.use_trt()) {
    encoder_trt_ptr_ = std::make_unique<VoxelEncoderTRT>(verbose);
    encoder_trt_ptr_->init(
      encoder_param.onnx_path(), encoder_param.engine_path(), encoder_param.trt_precision());
  } else {
    loadTorchScript(encoder_pt_, encoder_param.pt_path());
  }

  if (head_param.use_trt()) {
    head_trt_ptr_ = std::make_unique<HeadTRT>(verbose);
    head_trt_ptr_->init(
      head_param.onnx_path(), head_param.engine_path(), head_param.trt_precision());
    head_trt_ptr_->context_->setBindingDimensions(
      0, nvinfer1::Dims4(
<<<<<<< HEAD
           1, Config::num_vfe_output_features, Config::grid_size_y, Config::grid_size_x));
=======
           1, Config::num_encoder_output_features, Config::grid_size_y, Config::grid_size_x));
>>>>>>> 698fd3b0
  } else {
    loadTorchScript(head_pt_, head_param.pt_path());
  }

  initPtr(encoder_param.use_trt(), head_param.use_trt());

  torch::set_num_threads(1);  // disable CPU parallelization

  cudaStreamCreate(&stream_);
}

CenterPointTRT::~CenterPointTRT()
{
  if (stream_) {
    cudaStreamSynchronize(stream_);
    cudaStreamDestroy(stream_);
  }
}

bool CenterPointTRT::initPtr(const bool use_encoder_trt, const bool use_head_trt)
{
  if (use_encoder_trt) {
    output_pillar_feature_t_ = torch::zeros(
      {Config::max_num_voxels, Config::num_encoder_output_features},
      torch::TensorOptions().device(device_).dtype(torch::kFloat));
  }

  if (use_head_trt) {
    const int downsample_grid_x =
      static_cast<int>(static_cast<float>(Config::grid_size_x) / Config::downsample_factor);
    const int downsample_grid_y =
      static_cast<int>(static_cast<float>(Config::grid_size_y) / Config::downsample_factor);
    const int batch_size = 1;
    auto torch_options = torch::TensorOptions().device(device_).dtype(torch::kFloat);
    output_heatmap_t_ = torch::zeros(
      {batch_size, Config::num_class, downsample_grid_y, downsample_grid_x}, torch_options);
    output_offset_t_ = torch::zeros(
      {batch_size, Config::num_output_offset_features, downsample_grid_y, downsample_grid_x},
      torch_options);
    output_z_t_ = torch::zeros(
      {batch_size, Config::num_output_z_features, downsample_grid_y, downsample_grid_x},
      torch_options);
    output_dim_t_ = torch::zeros(
      {batch_size, Config::num_output_dim_features, downsample_grid_y, downsample_grid_x},
      torch_options);
    output_rot_t_ = torch::zeros(
      {batch_size, Config::num_output_rot_features, downsample_grid_y, downsample_grid_x},
      torch_options);
    output_vel_t_ = torch::zeros(
      {batch_size, Config::num_output_vel_features, downsample_grid_y, downsample_grid_x},
      torch_options);
  }

  return true;
}

std::vector<float> CenterPointTRT::detect(
  const sensor_msgs::msg::PointCloud2 & input_pointcloud_msg)
{
  voxels_t_ = torch::zeros(
    {Config::max_num_voxels, Config::max_num_points_per_voxel, Config::num_point_features},
    torch::TensorOptions().device(torch::kCPU).dtype(torch::kFloat));
  coordinates_t_ = torch::zeros(
    {Config::max_num_voxels, Config::num_point_dims},
    torch::TensorOptions().device(torch::kCPU).dtype(torch::kInt));
  num_points_per_voxel_t_ = torch::zeros(
    {Config::max_num_voxels}, torch::TensorOptions().device(torch::kCPU).dtype(torch::kInt));

  int num_voxels = vg_ptr_->pointsToVoxels(
    input_pointcloud_msg, voxels_t_, coordinates_t_, num_points_per_voxel_t_);
  // Note: unlike python implementation, no slicing by num_voxels
  //       .s.t voxels_t_ = voxels_t_[:num_voxels].
  //       w/ slicing more GPU memories are allocated

  voxels_t_ = voxels_t_.to(device_);
  coordinates_t_ = coordinates_t_.to(device_);
  num_points_per_voxel_t_ = num_points_per_voxel_t_.to(device_);
  at::Tensor input_features =
    createInputFeatures(voxels_t_, coordinates_t_, num_points_per_voxel_t_);

  // Note: num_voxels <= max_num_voxels, so input_features[num_voxels:] are invalid features.
  input_features.index_put_({Slice(num_voxels)}, 0);

  if (encoder_trt_ptr_ && encoder_trt_ptr_->context_) {
    std::vector<void *> encoder_buffers{
      input_features.data_ptr(), output_pillar_feature_t_.data_ptr()};
    encoder_trt_ptr_->context_->setBindingDimensions(
      0, nvinfer1::Dims3(
           Config::max_num_voxels, Config::max_num_points_per_voxel,
           Config::num_encoder_input_features));
    encoder_trt_ptr_->context_->enqueueV2(encoder_buffers.data(), stream_, nullptr);
  } else {
    std::vector<torch::jit::IValue> batch_input_features;
    batch_input_features.emplace_back(input_features);
    batch_input_features.emplace_back(num_points_per_voxel_t_);
    batch_input_features.emplace_back(coordinates_t_);
    {
      torch::NoGradGuard no_grad;
      output_pillar_feature_t_ = encoder_pt_.forward(batch_input_features).toTensor();
    }
  }

  at::Tensor spatial_features =
    scatterPillarFeatures(output_pillar_feature_t_, coordinates_t_.to(torch::kLong));

  if (head_trt_ptr_ && head_trt_ptr_->context_) {
<<<<<<< HEAD
    std::vector<void *> head_buffers = {spatial_features.data_ptr(),  output_dim_t_.data_ptr(),
                                        output_heatmap_t_.data_ptr(), output_offset_t_.data_ptr(),
                                        output_rot_t_.data_ptr(),     output_z_t_.data_ptr()};
=======
    std::vector<void *> head_buffers = {spatial_features.data_ptr(), output_heatmap_t_.data_ptr(),
                                        output_offset_t_.data_ptr(), output_z_t_.data_ptr(),
                                        output_dim_t_.data_ptr(),    output_rot_t_.data_ptr(),
                                        output_vel_t_.data_ptr()};
>>>>>>> 698fd3b0
    head_trt_ptr_->context_->enqueueV2(head_buffers.data(), stream_, nullptr);
  } else {
    std::vector<torch::jit::IValue> batch_spatial_features;
    batch_spatial_features.emplace_back(spatial_features);

    {
      torch::NoGradGuard no_grad;
      auto pred_arr = head_pt_.forward(batch_spatial_features).toTuple()->elements();
      output_heatmap_t_ = pred_arr[0].toTensor();
      output_offset_t_ = pred_arr[1].toTensor();
      output_z_t_ = pred_arr[2].toTensor();
      output_dim_t_ = pred_arr[3].toTensor();
      output_rot_t_ = pred_arr[4].toTensor();
      output_vel_t_ = pred_arr[5].toTensor();
    }
  }

  at::Tensor boxes3d = generatePredictedBoxes();
  std::vector<float> boxes3d_vec =
    std::vector<float>(boxes3d.data_ptr<float>(), boxes3d.data_ptr<float>() + boxes3d.numel());

  return boxes3d_vec;
}

at::Tensor CenterPointTRT::createInputFeatures(
  const at::Tensor & voxels, const at::Tensor & coords, const at::Tensor & voxel_num_points)
{
  // voxels (float): (num_pillars, num_max_points, num_point_features)
  // coordinates (int): (num_pillars, num_point_dims)
  // voxel_num_points (int): (num_pillars,)

  at::Tensor coords_f = coords.to(torch::kFloat);
  at::Tensor voxel_num_points_f = voxel_num_points.to(torch::kFloat);

  at::Tensor points_mean =
    voxels.slice(/*dim=*/2, /*start=*/0, /*end=*/3).sum({1}, /*keepdim=*/true) /
    voxel_num_points_f.view({-1, 1, 1});
  at::Tensor cluster = voxels.slice(2, 0, 3) - points_mean;

  // Note: unlike python implementation, batch_index isn't used in coords,
  at::Tensor center_x =
    voxels.slice(2, 0, 1) -
    (coords_f.slice(1, 2, 3).unsqueeze(2) * Config::voxel_size_x + Config::offset_x);
  at::Tensor center_y =
    voxels.slice(2, 1, 2) -
    (coords_f.slice(1, 1, 2).unsqueeze(2) * Config::voxel_size_y + Config::offset_y);
<<<<<<< HEAD
  at::Tensor center_z =
    voxels.slice(2, 2, 3) -
    (coords_f.slice(1, 0, 1).unsqueeze(2) * Config::voxel_size_z + Config::offset_z);
  at::Tensor input_features =
    torch::cat({voxels, cluster, center_x, center_y, center_z}, /*dim=*/2);
=======
  at::Tensor input_features = torch::cat({voxels, cluster, center_x, center_y}, /*dim=*/2);
>>>>>>> 698fd3b0

  // paddings_indicator
  const size_t axis = 0;
  const int voxel_cnt = input_features.sizes()[1];
  at::Tensor actual_num = voxel_num_points.unsqueeze(axis + 1);
  at::Tensor max_num =
    torch::arange(
      voxel_cnt, torch::TensorOptions().dtype(torch::kInt32).device(actual_num.device()))
      .view({1, -1});
  at::Tensor mask = actual_num.to(torch::kInt32) > max_num;
  mask = mask.unsqueeze(-1).to(torch::kFloat);
  input_features *= mask;

  return input_features;  // (num_pillars, num_max_points, num_voxel_features)
}

at::Tensor CenterPointTRT::scatterPillarFeatures(
  const at::Tensor & pillar_features, const at::Tensor & coordinates)
{
  // pillar_features (float): (num_pillars, num_encoder_output_features)
  // coordinates (float): (num_pillars, num_point_dims)

  at::Tensor spatial_feature = torch::zeros(
    {Config::num_encoder_output_features, Config::grid_size_y * Config::grid_size_x},
    torch::TensorOptions().dtype(pillar_features.dtype()).device(pillar_features.device()));
  auto index = coordinates.select(1, 1) * Config::grid_size_x + coordinates.select(1, 2);
  spatial_feature.index_put_({"...", index}, pillar_features.t());

  return spatial_feature.view({1 /*batch size*/, -1, Config::grid_size_y, Config::grid_size_x})
    .contiguous();
}

at::Tensor CenterPointTRT::generatePredictedBoxes()
{
  // output_heatmap (float): (batch_size, num_class, H, W)
  // output_offset (float): (batch_size, num_offset_features, H, W)
  // output_z (float): (batch_size, num_z_features, H, W)
  // output_dim (float): (batch_size, num_dim_features, H, W)
  // output_rot (float): (batch_size, num_rot_features, H, W)
  // output_vel (float): (batch_size, num_vel_features, H, W)

  at::Tensor heatmap_pred = output_heatmap_t_.clone();
  heatmap_pred = sigmoid_hm(heatmap_pred);
  heatmap_pred = nms_hm(heatmap_pred);

  auto topk_tuple = select_topk(heatmap_pred, Config::max_num_output_objects);
  at::Tensor scores = std::get<0>(topk_tuple);
  at::Tensor index = std::get<1>(topk_tuple);
  at::Tensor classes = std::get<2>(topk_tuple);
  at::Tensor ys = std::get<3>(topk_tuple);
  at::Tensor xs = std::get<4>(topk_tuple);

  at::Tensor offset_poi = select_point_of_interest(index, output_offset_t_);
  at::Tensor z_poi = select_point_of_interest(index, output_z_t_);
  at::Tensor dim_poi = select_point_of_interest(index, output_dim_t_);
  at::Tensor rot_poi = select_point_of_interest(index, output_rot_t_);
  at::Tensor vel_poi = select_point_of_interest(index, output_vel_t_);

  at::Tensor x = Config::voxel_size_x * Config::downsample_factor *
                   (xs.view({1, -1, 1}) + offset_poi.slice(2, 0, 1)) +
                 Config::pointcloud_range_xmin;
  at::Tensor y = Config::voxel_size_y * Config::downsample_factor *
                   (ys.view({1, -1, 1}) + offset_poi.slice(2, 1, 2)) +
                 Config::pointcloud_range_ymin;
  dim_poi = torch::exp(dim_poi);
  at::Tensor rot = torch::atan2(rot_poi.slice(2, 0, 1), rot_poi.slice(2, 1, 2));
  rot = -rot - autoware_utils::pi / 2;

  at::Tensor boxes3d =
    torch::cat(
<<<<<<< HEAD
      {scores.view({1, -1, 1}), classes.view({1, -1, 1}), x, y, z_poi, dim_poi, rot}, /*dim=*/2)
=======
      {scores.view({1, -1, 1}), classes.view({1, -1, 1}), x, y, z_poi, dim_poi, rot, vel_poi},
      /*dim=*/2)
>>>>>>> 698fd3b0
      .contiguous()
      .to(torch::kCPU)
      .to(torch::kFloat);

  return boxes3d;
}

bool CenterPointTRT::loadTorchScript(
  torch::jit::script::Module & module, const std::string & model_path)
{
  try {
    module = torch::jit::load(model_path, device_);
    module.eval();
  } catch (const c10::Error & e) {
    std::cout << "LOADING ERROR: " << e.msg() << std::endl;
    return false;
  }
  std::cout << "Loading from " << model_path << std::endl;
  return true;
}

}  // namespace centerpoint<|MERGE_RESOLUTION|>--- conflicted
+++ resolved
@@ -12,10 +12,7 @@
 // See the License for the specific language governing permissions and
 // limitations under the License.
 
-<<<<<<< HEAD
-=======
 #include <autoware_utils/math/constants.hpp>
->>>>>>> 698fd3b0
 #include <centerpoint_trt.hpp>
 #include <heatmap_utils.hpp>
 
@@ -54,11 +51,7 @@
       head_param.onnx_path(), head_param.engine_path(), head_param.trt_precision());
     head_trt_ptr_->context_->setBindingDimensions(
       0, nvinfer1::Dims4(
-<<<<<<< HEAD
-           1, Config::num_vfe_output_features, Config::grid_size_y, Config::grid_size_x));
-=======
            1, Config::num_encoder_output_features, Config::grid_size_y, Config::grid_size_x));
->>>>>>> 698fd3b0
   } else {
     loadTorchScript(head_pt_, head_param.pt_path());
   }
@@ -165,16 +158,10 @@
     scatterPillarFeatures(output_pillar_feature_t_, coordinates_t_.to(torch::kLong));
 
   if (head_trt_ptr_ && head_trt_ptr_->context_) {
-<<<<<<< HEAD
-    std::vector<void *> head_buffers = {spatial_features.data_ptr(),  output_dim_t_.data_ptr(),
-                                        output_heatmap_t_.data_ptr(), output_offset_t_.data_ptr(),
-                                        output_rot_t_.data_ptr(),     output_z_t_.data_ptr()};
-=======
     std::vector<void *> head_buffers = {spatial_features.data_ptr(), output_heatmap_t_.data_ptr(),
                                         output_offset_t_.data_ptr(), output_z_t_.data_ptr(),
                                         output_dim_t_.data_ptr(),    output_rot_t_.data_ptr(),
                                         output_vel_t_.data_ptr()};
->>>>>>> 698fd3b0
     head_trt_ptr_->context_->enqueueV2(head_buffers.data(), stream_, nullptr);
   } else {
     std::vector<torch::jit::IValue> batch_spatial_features;
@@ -221,15 +208,7 @@
   at::Tensor center_y =
     voxels.slice(2, 1, 2) -
     (coords_f.slice(1, 1, 2).unsqueeze(2) * Config::voxel_size_y + Config::offset_y);
-<<<<<<< HEAD
-  at::Tensor center_z =
-    voxels.slice(2, 2, 3) -
-    (coords_f.slice(1, 0, 1).unsqueeze(2) * Config::voxel_size_z + Config::offset_z);
-  at::Tensor input_features =
-    torch::cat({voxels, cluster, center_x, center_y, center_z}, /*dim=*/2);
-=======
   at::Tensor input_features = torch::cat({voxels, cluster, center_x, center_y}, /*dim=*/2);
->>>>>>> 698fd3b0
 
   // paddings_indicator
   const size_t axis = 0;
@@ -300,12 +279,8 @@
 
   at::Tensor boxes3d =
     torch::cat(
-<<<<<<< HEAD
-      {scores.view({1, -1, 1}), classes.view({1, -1, 1}), x, y, z_poi, dim_poi, rot}, /*dim=*/2)
-=======
       {scores.view({1, -1, 1}), classes.view({1, -1, 1}), x, y, z_poi, dim_poi, rot, vel_poi},
       /*dim=*/2)
->>>>>>> 698fd3b0
       .contiguous()
       .to(torch::kCPU)
       .to(torch::kFloat);
