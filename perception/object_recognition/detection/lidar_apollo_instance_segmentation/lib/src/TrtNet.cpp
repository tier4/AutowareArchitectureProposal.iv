--- conflicted
+++ resolved
@@ -21,10 +21,6 @@
  * OUT OF OR IN CONNECTION WITH THE SOFTWARE OR THE USE OR OTHER DEALINGS IN THE
  * SOFTWARE.
  */
-<<<<<<< HEAD
-
-=======
->>>>>>> 698fd3b0
 #include <TrtNet.hpp>
 
 #include <cublas_v2.h>
