// Copyright 2015-2019 Autoware Foundation
//
// Licensed under the Apache License, Version 2.0 (the "License");
// you may not use this file except in compliance with the License.
// You may obtain a copy of the License at
//
//     http://www.apache.org/licenses/LICENSE-2.0
//
// Unless required by applicable law or agreed to in writing, software
// distributed under the License is distributed on an "AS IS" BASIS,
// WITHOUT WARRANTIES OR CONDITIONS OF ANY KIND, either express or implied.
// See the License for the specific language governing permissions and
// limitations under the License.

#include "ndt_scan_matcher/ndt_scan_matcher_core.hpp"
#include "ndt_scan_matcher/debug.hpp"

#include <algorithm>
#include <cmath>
#include <functional>
#include <iomanip>
#include <thread>

#include "tf2_eigen/tf2_eigen.h"
#include "boost/shared_ptr.hpp"

#include "pcl_conversions/pcl_conversions.h"

#include "autoware_utils/geometry/geometry.hpp"
#include "autoware_utils/ros/marker_helper.hpp"

#include "ndt_scan_matcher/matrix_type.hpp"
#include "ndt_scan_matcher/particle.hpp"
#include "ndt_scan_matcher/util_func.hpp"
#include "ndt_scan_matcher/matrix_type.hpp"


autoware_debug_msgs::msg::Float32Stamped makeFloat32Stamped(
  const builtin_interfaces::msg::Time & stamp, const float data)
{
  using T = autoware_debug_msgs::msg::Float32Stamped;
  return autoware_debug_msgs::build<T>().stamp(stamp).data(data);
}

autoware_debug_msgs::msg::Int32Stamped makeInt32Stamped(
  const builtin_interfaces::msg::Time & stamp, const int32_t data)
{
  using T = autoware_debug_msgs::msg::Int32Stamped;
  return autoware_debug_msgs::build<T>().stamp(stamp).data(data);
}

geometry_msgs::msg::TransformStamped identityTransformStamped(
  const builtin_interfaces::msg::Time & timestamp,
  const std::string & header_frame_id,
  const std::string & child_frame_id)
{
  geometry_msgs::msg::TransformStamped transform;
  transform.header.stamp = timestamp;
  transform.header.frame_id = header_frame_id;
  transform.child_frame_id = child_frame_id;
  transform.transform.rotation = autoware_utils::createQuaternion(0.0, 0.0, 0.0, 1.0);
  transform.transform.translation = autoware_utils::createTranslation(0.0, 0.0, 0.0);
  return transform;
}

double norm(const geometry_msgs::msg::Point & p1, const geometry_msgs::msg::Point & p2)
{
  return std::sqrt(
    std::pow(p1.x - p2.x, 2.0) +
    std::pow(p1.y - p2.y, 2.0) +
    std::pow(p1.z - p2.z, 2.0));
}

bool isLocalOptimalSolutionOscillation(
  const std::vector<Eigen::Matrix4f> & result_pose_matrix_array,
  const float oscillation_threshold, const float inversion_vector_threshold)
{
  bool prev_oscillation = false;
  int oscillation_cnt = 0;
  for (size_t i = 2; i < result_pose_matrix_array.size(); ++i) {
    const Eigen::Vector3f current_pose = result_pose_matrix_array.at(i).block(0, 3, 3, 1);
    const Eigen::Vector3f prev_pose = result_pose_matrix_array.at(i - 1).block(0, 3, 3, 1);
    const Eigen::Vector3f prev_prev_pose = result_pose_matrix_array.at(i - 2).block(0, 3, 3, 1);
    const auto current_vec = (current_pose - prev_pose).normalized();
    const auto prev_vec = (prev_pose - prev_prev_pose).normalized();
    const bool oscillation = prev_vec.dot(current_vec) < inversion_vector_threshold;
    if (prev_oscillation && oscillation) {
      if (oscillation_cnt > oscillation_threshold) {
        return true;
      }
      ++oscillation_cnt;
    } else {
      oscillation_cnt = 0;
    }
    prev_oscillation = oscillation;
  }
  return false;
}

NDTScanMatcher::NDTScanMatcher()
: Node("ndt_scan_matcher"),
  tf2_buffer_(this->get_clock()),
  tf2_listener_(tf2_buffer_),
  tf2_broadcaster_(*this),
  ndt_implement_type_(NDTImplementType::PCL_GENERIC),
  base_frame_("base_link"),
  ndt_base_frame_("ndt_base_link"),
  map_frame_("map"),
  converged_param_transform_probability_(4.5),
  inversion_vector_threshold_(-0.9),
  oscillation_threshold_(10)
{
  key_value_stdmap_["state"] = "Initializing";

  int ndt_implement_type_tmp = this->declare_parameter("ndt_implement_type", 0);
  ndt_implement_type_ = static_cast<NDTImplementType>(ndt_implement_type_tmp);

  RCLCPP_INFO(get_logger(), "NDT Implement Type is %d", ndt_implement_type_tmp);
  try {
    ndt_ptr_ = getNDT<PointSource, PointTarget>(ndt_implement_type_);
  } catch (std::exception & e) {
    RCLCPP_ERROR(get_logger(), "%s", e.what());
    return;
  }

  if (ndt_implement_type_ == NDTImplementType::OMP) {
    using T = NormalDistributionsTransformOMP<PointSource, PointTarget>;

    // FIXME(IshitaTakeshi) Not sure if this is safe
    std::shared_ptr<T> ndt_omp_ptr = std::dynamic_pointer_cast<T>(ndt_ptr_);
    int search_method = static_cast<int>(omp_params_.search_method);
    search_method = this->declare_parameter("omp_neighborhood_search_method", search_method);
    omp_params_.search_method = static_cast<pclomp::NeighborSearchMethod>(search_method);
    // TODO check search_method is valid value.
    ndt_omp_ptr->setNeighborhoodSearchMethod(omp_params_.search_method);

    omp_params_.num_threads = this->declare_parameter("omp_num_threads", omp_params_.num_threads);
    omp_params_.num_threads = std::max(omp_params_.num_threads, 1);
    ndt_omp_ptr->setNumThreads(omp_params_.num_threads);
    ndt_ptr_ = ndt_omp_ptr;
  }

  int points_queue_size = this->declare_parameter("input_sensor_points_queue_size", 0);
  points_queue_size = std::max(points_queue_size, 0);
  RCLCPP_INFO(get_logger(), "points_queue_size: %d", points_queue_size);

  base_frame_ = this->declare_parameter("base_frame", base_frame_);
  RCLCPP_INFO(get_logger(), "base_frame_id: %s", base_frame_.c_str());

  ndt_base_frame_ = this->declare_parameter("ndt_base_frame", ndt_base_frame_);
  RCLCPP_INFO(get_logger(), "ndt_base_frame_id: %s", ndt_base_frame_.c_str());

  double trans_epsilon = ndt_ptr_->getTransformationEpsilon();
  double step_size = ndt_ptr_->getStepSize();
  double resolution = ndt_ptr_->getResolution();
  int max_iterations = ndt_ptr_->getMaximumIterations();
  trans_epsilon = this->declare_parameter("trans_epsilon", trans_epsilon);
  step_size = this->declare_parameter("step_size", step_size);
  resolution = this->declare_parameter("resolution", resolution);
  max_iterations = this->declare_parameter("max_iterations", max_iterations);
  ndt_ptr_->setTransformationEpsilon(trans_epsilon);
  ndt_ptr_->setStepSize(step_size);
  ndt_ptr_->setResolution(resolution);
  ndt_ptr_->setMaximumIterations(max_iterations);
  RCLCPP_INFO(
    get_logger(), "trans_epsilon: %lf, step_size: %lf, resolution: %lf, max_iterations: %d",
    trans_epsilon, step_size, resolution, max_iterations);

  converged_param_transform_probability_ = this->declare_parameter(
    "converged_param_transform_probability", converged_param_transform_probability_);

  initial_pose_sub_ = this->create_subscription<geometry_msgs::msg::PoseWithCovarianceStamped>(
    "ekf_pose_with_covariance", 100,
    std::bind(&NDTScanMatcher::callbackInitialPose, this, std::placeholders::_1));
  map_points_sub_ = this->create_subscription<sensor_msgs::msg::PointCloud2>(
    "pointcloud_map", rclcpp::QoS{1}.transient_local(),
    std::bind(&NDTScanMatcher::callbackMapPoints, this, std::placeholders::_1));
  sensor_points_sub_ = this->create_subscription<sensor_msgs::msg::PointCloud2>(
    "points_raw", rclcpp::SensorDataQoS().keep_last(points_queue_size),
    std::bind(&NDTScanMatcher::callbackSensorPoints, this, std::placeholders::_1));

  sensor_aligned_pose_pub_ =
    this->create_publisher<sensor_msgs::msg::PointCloud2>("points_aligned", 10);
  ndt_pose_pub_ = this->create_publisher<geometry_msgs::msg::PoseStamped>("ndt_pose", 10);
  ndt_pose_with_covariance_pub_ =
    this->create_publisher<geometry_msgs::msg::PoseWithCovarianceStamped>(
    "ndt_pose_with_covariance", 10);
  initial_pose_with_covariance_pub_ =
    this->create_publisher<geometry_msgs::msg::PoseWithCovarianceStamped>(
    "initial_pose_with_covariance", 10);
  exe_time_pub_ =
    this->create_publisher<autoware_debug_msgs::msg::Float32Stamped>("exe_time_ms", 10);
  transform_probability_pub_ =
    this->create_publisher<autoware_debug_msgs::msg::Float32Stamped>("transform_probability", 10);
  iteration_num_pub_ =
    this->create_publisher<autoware_debug_msgs::msg::Int32Stamped>("iteration_num", 10);
  initial_to_result_distance_pub_ =
    this->create_publisher<autoware_debug_msgs::msg::Float32Stamped>(
    "initial_to_result_distance", 10);
  initial_to_result_distance_old_pub_ =
    this->create_publisher<autoware_debug_msgs::msg::Float32Stamped>(
    "initial_to_result_distance_old", 10);
  initial_to_result_distance_new_pub_ =
    this->create_publisher<autoware_debug_msgs::msg::Float32Stamped>(
    "initial_to_result_distance_new", 10);
  ndt_marker_pub_ = this->create_publisher<visualization_msgs::msg::MarkerArray>("ndt_marker", 10);
  ndt_monte_carlo_initial_pose_marker_pub_ =
    this->create_publisher<visualization_msgs::msg::MarkerArray>(
    "monte_carlo_initial_pose_marker", 10);
  diagnostics_pub_ =
    this->create_publisher<diagnostic_msgs::msg::DiagnosticArray>("/diagnostics", 10);

  service_ = this->create_service<autoware_localization_srvs::srv::PoseWithCovarianceStamped>(
    "ndt_align_srv",
    std::bind(
      &NDTScanMatcher::serviceNDTAlign, this, std::placeholders::_1, std::placeholders::_2));

  diagnostic_thread_ = std::thread(&NDTScanMatcher::timerDiagnostic, this);
  diagnostic_thread_.detach();
}

void NDTScanMatcher::timerDiagnostic()
{
  rclcpp::Rate rate(100);
  while (rclcpp::ok()) {
    diagnostic_msgs::msg::DiagnosticStatus diag_status_msg;
    diag_status_msg.name = "ndt_scan_matcher";
    diag_status_msg.hardware_id = "";

    for (const auto & key_value : key_value_stdmap_) {
      diagnostic_msgs::msg::KeyValue key_value_msg;
      key_value_msg.key = key_value.first;
      key_value_msg.value = key_value.second;
      diag_status_msg.values.push_back(key_value_msg);
    }

    diag_status_msg.level = diagnostic_msgs::msg::DiagnosticStatus::OK;
    diag_status_msg.message = "";
    if (key_value_stdmap_.count("state") && key_value_stdmap_["state"] == "Initializing") {
      diag_status_msg.level = diagnostic_msgs::msg::DiagnosticStatus::WARN;
      diag_status_msg.message += "Initializing State. ";
    }
    if (
      key_value_stdmap_.count("skipping_publish_num") &&
      std::stoi(key_value_stdmap_["skipping_publish_num"]) > 1)
    {
      diag_status_msg.level = diagnostic_msgs::msg::DiagnosticStatus::WARN;
      diag_status_msg.message += "skipping_publish_num > 1. ";
    }
    if (
      key_value_stdmap_.count("skipping_publish_num") &&
      std::stoi(key_value_stdmap_["skipping_publish_num"]) >= 5)
    {
      diag_status_msg.level = diagnostic_msgs::msg::DiagnosticStatus::ERROR;
      diag_status_msg.message += "skipping_publish_num exceed limit. ";
    }
    // Ignore local optimal solution
    if (
      key_value_stdmap_.count("is_local_optimal_solution_oscillation") &&
      std::stoi(key_value_stdmap_["is_local_optimal_solution_oscillation"]))
    {
      diag_status_msg.level = diagnostic_msgs::msg::DiagnosticStatus::OK;
      diag_status_msg.message = "local optimal solution oscillation occurred";
    }

    diagnostic_msgs::msg::DiagnosticArray diag_msg;
    diag_msg.header.stamp = this->now();
    diag_msg.status.push_back(diag_status_msg);

    diagnostics_pub_->publish(diag_msg);

    rate.sleep();
  }
}

void NDTScanMatcher::serviceNDTAlign(
  const autoware_localization_srvs::srv::PoseWithCovarianceStamped::Request::SharedPtr req,
  autoware_localization_srvs::srv::PoseWithCovarianceStamped::Response::SharedPtr res)
{
  // get TF from pose_frame to map_frame
  auto TF_pose_to_map_ptr = std::make_shared<geometry_msgs::msg::TransformStamped>();
  getTransform(map_frame_, req->pose_with_cov.header.frame_id, TF_pose_to_map_ptr);

  // transform pose_frame to map_frame
<<<<<<< HEAD
  auto mapTF_initial_pose_msg_ptr =
    std::make_shared<geometry_msgs::msg::PoseWithCovarianceStamped>();
  *mapTF_initial_pose_msg_ptr = transform(req->pose_with_cov, *TF_pose_to_map_ptr);
=======
  const auto mapTF_initial_pose_msg = transform(req->pose_with_cov, *TF_pose_to_map_ptr);
>>>>>>> f9cd0b77

  if (ndt_ptr_->getInputTarget() == nullptr) {
    res->success = false;
    res->seq = req->seq;
    RCLCPP_WARN(get_logger(), "No InputTarget");
    return;
  }

  if (ndt_ptr_->getInputSource() == nullptr) {
    res->success = false;
    res->seq = req->seq;
    RCLCPP_WARN(get_logger(), "No InputSource");
    return;
  }

  // mutex Map
  std::lock_guard<std::mutex> lock(ndt_map_mtx_);

  key_value_stdmap_["state"] = "Aligning";
  res->pose_with_cov = alignUsingMonteCarlo(ndt_ptr_, mapTF_initial_pose_msg);
  key_value_stdmap_["state"] = "Sleeping";
  res->success = true;
  res->seq = req->seq;
  res->pose_with_cov.pose.covariance = req->pose_with_cov.pose.covariance;
}

void NDTScanMatcher::callbackInitialPose(
  const geometry_msgs::msg::PoseWithCovarianceStamped::ConstSharedPtr initial_pose_msg_ptr)
{
  // if rosbag restart, clear buffer
  if (!initial_pose_msg_ptr_array_.empty()) {
    const builtin_interfaces::msg::Time & t_front =
      initial_pose_msg_ptr_array_.front()->header.stamp;
    const builtin_interfaces::msg::Time & t_msg = initial_pose_msg_ptr->header.stamp;
    if (t_front.sec > t_msg.sec || (t_front.sec == t_msg.sec && t_front.nanosec > t_msg.nanosec)) {
      initial_pose_msg_ptr_array_.clear();
    }
  }

  if (initial_pose_msg_ptr->header.frame_id == map_frame_) {
    initial_pose_msg_ptr_array_.push_back(initial_pose_msg_ptr);
  } else {
    // get TF from pose_frame to map_frame
    auto TF_pose_to_map_ptr = std::make_shared<geometry_msgs::msg::TransformStamped>();
    getTransform(map_frame_, initial_pose_msg_ptr->header.frame_id, TF_pose_to_map_ptr);

    // transform pose_frame to map_frame
    auto mapTF_initial_pose_msg_ptr =
      std::make_shared<geometry_msgs::msg::PoseWithCovarianceStamped>();
    // mapTF_initial_pose_msg_ptr->header.stamp = initial_pose_msg_ptr->header.stamp;
    *mapTF_initial_pose_msg_ptr = transform(*initial_pose_msg_ptr, *TF_pose_to_map_ptr);
    initial_pose_msg_ptr_array_.push_back(mapTF_initial_pose_msg_ptr);
  }
}

void NDTScanMatcher::callbackMapPoints(
  sensor_msgs::msg::PointCloud2::ConstSharedPtr map_points_msg_ptr)
{
  const auto trans_epsilon = ndt_ptr_->getTransformationEpsilon();
  const auto step_size = ndt_ptr_->getStepSize();
  const auto resolution = ndt_ptr_->getResolution();
  const auto max_iterations = ndt_ptr_->getMaximumIterations();

  using NDTBase = NormalDistributionsTransformBase<PointSource, PointTarget>;
  std::shared_ptr<NDTBase> new_ndt_ptr_ = getNDT<PointSource, PointTarget>(ndt_implement_type_);

  if (ndt_implement_type_ == NDTImplementType::OMP) {
    using T = NormalDistributionsTransformOMP<PointSource, PointTarget>;

    // FIXME(IshitaTakeshi) Not sure if this is safe
    std::shared_ptr<T> ndt_omp_ptr = std::dynamic_pointer_cast<T>(ndt_ptr_);
    ndt_omp_ptr->setNeighborhoodSearchMethod(omp_params_.search_method);
    ndt_omp_ptr->setNumThreads(omp_params_.num_threads);
    new_ndt_ptr_ = ndt_omp_ptr;
  }

  new_ndt_ptr_->setTransformationEpsilon(trans_epsilon);
  new_ndt_ptr_->setStepSize(step_size);
  new_ndt_ptr_->setResolution(resolution);
  new_ndt_ptr_->setMaximumIterations(max_iterations);

  boost::shared_ptr<pcl::PointCloud<PointTarget>> map_points_ptr(new pcl::PointCloud<PointTarget>);
  pcl::fromROSMsg(*map_points_msg_ptr, *map_points_ptr);
  new_ndt_ptr_->setInputTarget(map_points_ptr);
  // create Thread
  // detach
  auto output_cloud = std::make_shared<pcl::PointCloud<PointSource>>();
  new_ndt_ptr_->align(*output_cloud, Eigen::Matrix4f::Identity());

  // swap
  ndt_map_mtx_.lock();
  ndt_ptr_ = new_ndt_ptr_;
  ndt_map_mtx_.unlock();
}

void NDTScanMatcher::callbackSensorPoints(
  sensor_msgs::msg::PointCloud2::ConstSharedPtr sensor_points_sensorTF_msg_ptr)
{
  const auto exe_start_time = std::chrono::system_clock::now();
  // mutex Map
  std::lock_guard<std::mutex> lock(ndt_map_mtx_);

  const std::string & sensor_frame = sensor_points_sensorTF_msg_ptr->header.frame_id;
  const rclcpp::Time sensor_ros_time = sensor_points_sensorTF_msg_ptr->header.stamp;

  boost::shared_ptr<pcl::PointCloud<PointSource>> sensor_points_sensorTF_ptr(
    new pcl::PointCloud<PointSource>);
  pcl::fromROSMsg(*sensor_points_sensorTF_msg_ptr, *sensor_points_sensorTF_ptr);
  // get TF base to sensor
  auto TF_base_to_sensor_ptr = std::make_shared<geometry_msgs::msg::TransformStamped>();
  getTransform(base_frame_, sensor_frame, TF_base_to_sensor_ptr);
  const Eigen::Affine3d base_to_sensor_affine = tf2::transformToEigen(*TF_base_to_sensor_ptr);
  const Eigen::Matrix4f base_to_sensor_matrix = base_to_sensor_affine.matrix().cast<float>();
  boost::shared_ptr<pcl::PointCloud<PointSource>> sensor_points_baselinkTF_ptr(
    new pcl::PointCloud<PointSource>);
  pcl::transformPointCloud(
    *sensor_points_sensorTF_ptr, *sensor_points_baselinkTF_ptr, base_to_sensor_matrix);
  ndt_ptr_->setInputSource(sensor_points_baselinkTF_ptr);

  // check
  if (initial_pose_msg_ptr_array_.empty()) {
    RCLCPP_WARN_STREAM_THROTTLE(this->get_logger(), *this->get_clock(), 1, "No Pose!");
    return;
  }
  // searchNNPose using timestamp
  auto initial_pose_old_msg_ptr = std::make_shared<geometry_msgs::msg::PoseWithCovarianceStamped>();
  auto initial_pose_new_msg_ptr = std::make_shared<geometry_msgs::msg::PoseWithCovarianceStamped>();
  getNearestTimeStampPose(
    initial_pose_msg_ptr_array_, sensor_ros_time, initial_pose_old_msg_ptr,
    initial_pose_new_msg_ptr);
  popOldPose(initial_pose_msg_ptr_array_, sensor_ros_time);
  // TODO check pose_timestamp - sensor_ros_time
  const auto initial_pose_msg =
    interpolatePose(*initial_pose_old_msg_ptr, *initial_pose_new_msg_ptr, sensor_ros_time);

  geometry_msgs::msg::PoseWithCovarianceStamped initial_pose_cov_msg;
  initial_pose_cov_msg.header = initial_pose_msg.header;
  initial_pose_cov_msg.pose.pose = initial_pose_msg.pose;

  if (ndt_ptr_->getInputTarget() == nullptr) {
    RCLCPP_WARN_STREAM_THROTTLE(this->get_logger(), *this->get_clock(), 1, "No MAP!");
    return;
  }
  // align
  const Eigen::Affine3d initial_pose_affine = fromRosPoseToEigen(initial_pose_cov_msg.pose.pose);
  const Eigen::Matrix4f initial_pose_matrix = initial_pose_affine.matrix().cast<float>();

  auto output_cloud = std::make_shared<pcl::PointCloud<PointSource>>();
  key_value_stdmap_["state"] = "Aligning";
  ndt_ptr_->align(*output_cloud, initial_pose_matrix);
  key_value_stdmap_["state"] = "Sleeping";

  const Eigen::Matrix4f result_pose_matrix = ndt_ptr_->getFinalTransformation();
  Eigen::Affine3d result_pose_affine;
  result_pose_affine.matrix() = result_pose_matrix.cast<double>();
  const geometry_msgs::msg::Pose result_pose_msg = tf2::toMsg(result_pose_affine);

  const std::vector<Eigen::Matrix4f> result_pose_matrix_array =
    ndt_ptr_->getFinalTransformationArray();
  std::vector<geometry_msgs::msg::Pose> result_pose_msg_array;
  for (const auto & pose_matrix : result_pose_matrix_array) {
    Eigen::Affine3d pose_affine;
    pose_affine.matrix() = pose_matrix.cast<double>();
    const geometry_msgs::msg::Pose pose_msg = tf2::toMsg(pose_affine);
    result_pose_msg_array.push_back(pose_msg);
  }

  const auto exe_end_time = std::chrono::system_clock::now();
  const double exe_time =
    std::chrono::duration_cast<std::chrono::microseconds>(exe_end_time - exe_start_time).count() /
    1000.0;

  const float transform_probability = ndt_ptr_->getTransformationProbability();

  const int iteration_num = ndt_ptr_->getFinalNumIteration();

  /*****************************************************************************
  The reason the add 2 to the ndt_ptr_->getMaximumIterations() is that there are bugs in implementation of ndt.
  1. gradient descent method ends when the iteration is greater than max_iteration if it does not converge
     (be careful it's 'greater than' instead of 'greater equal than'.)
     https://github.com/tier4/autoware.iv/blob/2323e5baa0b680d43a9219f5fb3b7a11dd9edc82/localization/pose_estimator/ndt_scan_matcher/ndt_omp/include/ndt_omp/ndt_omp_impl.hpp#L212
  2. iterate iteration count when end of gradient descent function.
     https://github.com/tier4/autoware.iv/blob/2323e5baa0b680d43a9219f5fb3b7a11dd9edc82/localization/pose_estimator/ndt_scan_matcher/ndt_omp/include/ndt_omp/ndt_omp_impl.hpp#L217

  These bugs are now resolved in original pcl implementation.
  https://github.com/PointCloudLibrary/pcl/blob/424c1c6a0ca97d94ca63e5daff4b183a4db8aae4/registration/include/pcl/registration/impl/ndt.hpp#L73-L180
  *****************************************************************************/
  bool is_local_optimal_solution_oscillation = false;
  if (iteration_num >= ndt_ptr_->getMaximumIterations() + 2) {
    is_local_optimal_solution_oscillation =
      isLocalOptimalSolutionOscillation(
      result_pose_matrix_array,
      oscillation_threshold_,
      inversion_vector_threshold_);
  }

  bool is_converged = true;
  static size_t skipping_publish_num = 0;
  if (
    iteration_num >= ndt_ptr_->getMaximumIterations() + 2 ||
    transform_probability < converged_param_transform_probability_)
  {
    is_converged = false;
    ++skipping_publish_num;
    RCLCPP_WARN(get_logger(), "Not Converged");
  } else {
    skipping_publish_num = 0;
  }

  // publish
  geometry_msgs::msg::PoseStamped result_pose_stamped_msg;
  result_pose_stamped_msg.header.stamp = sensor_ros_time;
  result_pose_stamped_msg.header.frame_id = map_frame_;
  result_pose_stamped_msg.pose = result_pose_msg;

  geometry_msgs::msg::PoseWithCovarianceStamped result_pose_with_cov_msg;
  result_pose_with_cov_msg.header.stamp = sensor_ros_time;
  result_pose_with_cov_msg.header.frame_id = map_frame_;
  result_pose_with_cov_msg.pose.pose = result_pose_msg;

  //TODO temporary value
  Eigen::Map<RowMatrixXd> covariance(&result_pose_with_cov_msg.pose.covariance[0], 6, 6);
  covariance(0, 0) = 0.025;
  covariance(1, 1) = 0.025;
  covariance(2, 2) = 0.025;
  covariance(3, 3) = 0.000625;
  covariance(4, 4) = 0.000625;
  covariance(5, 5) = 0.000625;

  if (is_converged) {
    ndt_pose_pub_->publish(result_pose_stamped_msg);
    ndt_pose_with_covariance_pub_->publish(result_pose_with_cov_msg);
  }

  publishTF(ndt_base_frame_, result_pose_stamped_msg);

  auto sensor_points_mapTF_ptr = std::make_shared<pcl::PointCloud<PointSource>>();
  pcl::transformPointCloud(
    *sensor_points_baselinkTF_ptr, *sensor_points_mapTF_ptr, result_pose_matrix);
  sensor_msgs::msg::PointCloud2 sensor_points_mapTF_msg;
  pcl::toROSMsg(*sensor_points_mapTF_ptr, sensor_points_mapTF_msg);
  sensor_points_mapTF_msg.header.stamp = sensor_ros_time;
  sensor_points_mapTF_msg.header.frame_id = map_frame_;
  sensor_aligned_pose_pub_->publish(sensor_points_mapTF_msg);

  initial_pose_with_covariance_pub_->publish(initial_pose_cov_msg);

  visualization_msgs::msg::MarkerArray marker_array;
  visualization_msgs::msg::Marker marker;
  marker.header.stamp = sensor_ros_time;
  marker.header.frame_id = map_frame_;
  marker.type = visualization_msgs::msg::Marker::ARROW;
  marker.action = visualization_msgs::msg::Marker::ADD;
  marker.scale = autoware_utils::createMarkerScale(0.3, 0.1, 0.1);
  int i = 0;
  marker.ns = "result_pose_matrix_array";
  marker.action = visualization_msgs::msg::Marker::ADD;
  for (const auto & pose_msg : result_pose_msg_array) {
    marker.id = i++;
    marker.pose = pose_msg;
    marker.color = ExchangeColorCrc((1.0 * i) / 15.0);
    marker_array.markers.push_back(marker);
  }
  // TODO delete old marker
  for (; i < ndt_ptr_->getMaximumIterations() + 2; ) {
    marker.id = i++;
    marker.pose = geometry_msgs::msg::Pose();
    marker.color = ExchangeColorCrc(0);
    marker_array.markers.push_back(marker);
  }
  ndt_marker_pub_->publish(marker_array);

  exe_time_pub_->publish(makeFloat32Stamped(sensor_ros_time, exe_time));

  transform_probability_pub_->publish(makeFloat32Stamped(sensor_ros_time, transform_probability));

  iteration_num_pub_->publish(makeInt32Stamped(sensor_ros_time, iteration_num));

  const float initial_to_result_distance = norm(
    initial_pose_cov_msg.pose.pose.position,
    result_pose_with_cov_msg.pose.pose.position);
  initial_to_result_distance_pub_->publish(
    makeFloat32Stamped(sensor_ros_time, initial_to_result_distance));

  const float initial_to_result_distance_old = norm(
    initial_pose_old_msg_ptr->pose.pose.position,
    result_pose_with_cov_msg.pose.pose.position);
  initial_to_result_distance_old_pub_->publish(
    makeFloat32Stamped(sensor_ros_time, initial_to_result_distance_old));

  const float initial_to_result_distance_new = norm(
    initial_pose_new_msg_ptr->pose.pose.position,
    result_pose_with_cov_msg.pose.pose.position);
  initial_to_result_distance_new_pub_->publish(
    makeFloat32Stamped(sensor_ros_time, initial_to_result_distance_new));


  key_value_stdmap_["transform_probability"] = std::to_string(transform_probability);
  key_value_stdmap_["iteration_num"] = std::to_string(iteration_num);
  key_value_stdmap_["skipping_publish_num"] = std::to_string(skipping_publish_num);
  if (is_local_optimal_solution_oscillation) {
    key_value_stdmap_["is_local_optimal_solution_oscillation"] = "1";
  } else {
    key_value_stdmap_["is_local_optimal_solution_oscillation"] = "0";
  }
}

geometry_msgs::msg::PoseWithCovarianceStamped NDTScanMatcher::alignUsingMonteCarlo(
  const std::shared_ptr<NormalDistributionsTransformBase<PointSource, PointTarget>> & ndt_ptr,
  const geometry_msgs::msg::PoseWithCovarianceStamped & initial_pose_with_cov)
{
  if (ndt_ptr->getInputTarget() == nullptr || ndt_ptr->getInputSource() == nullptr) {
    RCLCPP_WARN(get_logger(), "No Map or Sensor PointCloud");
    return geometry_msgs::msg::PoseWithCovarianceStamped();
  }

  // generateParticle
  const auto initial_poses = createRandomPoseArray(initial_pose_with_cov, 100);

  std::vector<Particle> particle_array;
  auto output_cloud = std::make_shared<pcl::PointCloud<PointSource>>();

<<<<<<< HEAD
  int i = 0;
  for (const auto & initial_pose : initial_pose_array.poses) {
=======
  for (unsigned int i = 0; i < initial_poses.size(); i++) {
    const auto & initial_pose = initial_poses[i];

>>>>>>> f9cd0b77
    const Eigen::Affine3d initial_pose_affine = fromRosPoseToEigen(initial_pose);
    const Eigen::Matrix4f initial_pose_matrix = initial_pose_affine.matrix().cast<float>();

    ndt_ptr->align(*output_cloud, initial_pose_matrix);

    const Eigen::Matrix4f result_pose_matrix = ndt_ptr->getFinalTransformation();
    Eigen::Affine3d result_pose_affine;
    result_pose_affine.matrix() = result_pose_matrix.cast<double>();
    const geometry_msgs::msg::Pose result_pose = tf2::toMsg(result_pose_affine);

    const auto transform_probability = ndt_ptr->getTransformationProbability();
    const auto num_iteration = ndt_ptr->getFinalNumIteration();

    Particle particle(initial_pose, result_pose, transform_probability, num_iteration);
    particle_array.push_back(particle);
    const auto marker_array = makeDebugMarkers(
      this->now(), map_frame_,
      autoware_utils::createMarkerScale(0.3, 0.1, 0.1), particle, i);
    ndt_monte_carlo_initial_pose_marker_pub_->publish(marker_array);

    auto sensor_points_mapTF_ptr = std::make_shared<pcl::PointCloud<PointSource>>();
    const auto sensor_points_baselinkTF_ptr = ndt_ptr->getInputSource();
    pcl::transformPointCloud(
      *sensor_points_baselinkTF_ptr, *sensor_points_mapTF_ptr, result_pose_matrix);
    sensor_msgs::msg::PointCloud2 sensor_points_mapTF_msg;
    pcl::toROSMsg(*sensor_points_mapTF_ptr, sensor_points_mapTF_msg);
    sensor_points_mapTF_msg.header.stamp = initial_pose_with_cov.header.stamp;
    sensor_points_mapTF_msg.header.frame_id = map_frame_;
    sensor_aligned_pose_pub_->publish(sensor_points_mapTF_msg);
  }

  auto best_particle_ptr = std::max_element(
    std::begin(particle_array), std::end(particle_array),
    [](const Particle & lhs, const Particle & rhs) {return lhs.score < rhs.score;});

  geometry_msgs::msg::PoseWithCovarianceStamped result_pose_with_cov_msg;
  result_pose_with_cov_msg.header.frame_id = map_frame_;
  result_pose_with_cov_msg.pose.pose = best_particle_ptr->result_pose;
  // ndt_pose_with_covariance_pub_->publish(result_pose_with_cov_msg);

  return result_pose_with_cov_msg;
}

void NDTScanMatcher::publishTF(
  const std::string & child_frame_id,
  const geometry_msgs::msg::PoseStamped & pose_msg)
{
<<<<<<< HEAD
  geometry_msgs::msg::TransformStamped transform_stamped;
  transform_stamped.header.frame_id = frame_id;
  transform_stamped.child_frame_id = child_frame_id;
  transform_stamped.header.stamp = pose_msg.header.stamp;

  transform_stamped.transform = autoware_utils::pose2transform(pose_msg.pose);

  tf2_broadcaster_.sendTransform(transform_stamped);
}

bool NDTScanMatcher::getTransform(
  const std::string & target_frame, const std::string & source_frame,
  const geometry_msgs::msg::TransformStamped::SharedPtr & transform_stamped_ptr,
  const rclcpp::Time & time_stamp)
{
  if (target_frame == source_frame) {
    transform_stamped_ptr->header.stamp = time_stamp;
    transform_stamped_ptr->header.frame_id = target_frame;
    transform_stamped_ptr->child_frame_id = source_frame;
    transform_stamped_ptr->transform.translation.x = 0.0;
    transform_stamped_ptr->transform.translation.y = 0.0;
    transform_stamped_ptr->transform.translation.z = 0.0;
    transform_stamped_ptr->transform.rotation =
      autoware_utils::createQuaternion(0.0, 0.0, 0.0, 1.0);
    return true;
  }

  try {
    *transform_stamped_ptr =
      tf2_buffer_.lookupTransform(
      target_frame, source_frame, time_stamp, rclcpp::Duration::from_seconds(
        1.0));
  } catch (tf2::TransformException & ex) {
    RCLCPP_WARN(get_logger(), "%s", ex.what());
    RCLCPP_ERROR(
      get_logger(), "Please publish TF %s to %s", target_frame.c_str(), source_frame.c_str());

    transform_stamped_ptr->header.stamp = time_stamp;
    transform_stamped_ptr->header.frame_id = target_frame;
    transform_stamped_ptr->child_frame_id = source_frame;
    transform_stamped_ptr->transform.translation.x = 0.0;
    transform_stamped_ptr->transform.translation.y = 0.0;
    transform_stamped_ptr->transform.translation.z = 0.0;
    transform_stamped_ptr->transform.rotation =
      autoware_utils::createQuaternion(0.0, 0.0, 0.0, 1.0);
    return false;
  }
  return true;
=======
  tf2_broadcaster_.sendTransform(autoware_utils::pose2transform(pose_msg, child_frame_id));
>>>>>>> f9cd0b77
}

bool NDTScanMatcher::getTransform(
  const std::string & target_frame, const std::string & source_frame,
  const geometry_msgs::msg::TransformStamped::SharedPtr & transform_stamped_ptr)
{
  const geometry_msgs::msg::TransformStamped identity = identityTransformStamped(
    this->now(), target_frame, source_frame
  );

  if (target_frame == source_frame) {
    *transform_stamped_ptr = identity;
    return true;
  }

  try {
    *transform_stamped_ptr =
      tf2_buffer_.lookupTransform(target_frame, source_frame, tf2::TimePointZero);
  } catch (tf2::TransformException & ex) {
    RCLCPP_WARN(get_logger(), "%s", ex.what());
    RCLCPP_ERROR(
      get_logger(), "Please publish TF %s to %s", target_frame.c_str(), source_frame.c_str());

    *transform_stamped_ptr = identity;
    return false;
  }
  return true;
<<<<<<< HEAD
}

bool NDTScanMatcher::isLocalOptimalSolutionOscillation(
  const std::vector<Eigen::Matrix4f> & result_pose_matrix_array) const
{
  bool prev_oscillation = false;
  int oscillation_cnt = 0;
  for (size_t i = 2; i < result_pose_matrix_array.size(); ++i) {
    const Eigen::Vector3f current_pose = result_pose_matrix_array.at(i).block(0, 3, 3, 1);
    const Eigen::Vector3f prev_pose = result_pose_matrix_array.at(i - 1).block(0, 3, 3, 1);
    const Eigen::Vector3f prev_prev_pose = result_pose_matrix_array.at(i - 2).block(0, 3, 3, 1);
    const auto current_vec = (current_pose - prev_pose).normalized();
    const auto prev_vec = (prev_pose - prev_prev_pose).normalized();
    const bool oscillation = prev_vec.dot(current_vec) < inversion_vector_threshold_;
    if (prev_oscillation && oscillation) {
      if (oscillation_cnt > oscillation_threshold_) {
        return true;
      }
      ++oscillation_cnt;
    } else {
      oscillation_cnt = 0;
    }
    prev_oscillation = oscillation;
  }
  return false;
=======
>>>>>>> f9cd0b77
}<|MERGE_RESOLUTION|>--- conflicted
+++ resolved
@@ -32,8 +32,6 @@
 #include "ndt_scan_matcher/matrix_type.hpp"
 #include "ndt_scan_matcher/particle.hpp"
 #include "ndt_scan_matcher/util_func.hpp"
-#include "ndt_scan_matcher/matrix_type.hpp"
-
 
 autoware_debug_msgs::msg::Float32Stamped makeFloat32Stamped(
   const builtin_interfaces::msg::Time & stamp, const float data)
@@ -282,13 +280,7 @@
   getTransform(map_frame_, req->pose_with_cov.header.frame_id, TF_pose_to_map_ptr);
 
   // transform pose_frame to map_frame
-<<<<<<< HEAD
-  auto mapTF_initial_pose_msg_ptr =
-    std::make_shared<geometry_msgs::msg::PoseWithCovarianceStamped>();
-  *mapTF_initial_pose_msg_ptr = transform(req->pose_with_cov, *TF_pose_to_map_ptr);
-=======
   const auto mapTF_initial_pose_msg = transform(req->pose_with_cov, *TF_pose_to_map_ptr);
->>>>>>> f9cd0b77
 
   if (ndt_ptr_->getInputTarget() == nullptr) {
     res->success = false;
@@ -611,14 +603,9 @@
   std::vector<Particle> particle_array;
   auto output_cloud = std::make_shared<pcl::PointCloud<PointSource>>();
 
-<<<<<<< HEAD
-  int i = 0;
-  for (const auto & initial_pose : initial_pose_array.poses) {
-=======
   for (unsigned int i = 0; i < initial_poses.size(); i++) {
     const auto & initial_pose = initial_poses[i];
 
->>>>>>> f9cd0b77
     const Eigen::Affine3d initial_pose_affine = fromRosPoseToEigen(initial_pose);
     const Eigen::Matrix4f initial_pose_matrix = initial_pose_affine.matrix().cast<float>();
 
@@ -666,58 +653,7 @@
   const std::string & child_frame_id,
   const geometry_msgs::msg::PoseStamped & pose_msg)
 {
-<<<<<<< HEAD
-  geometry_msgs::msg::TransformStamped transform_stamped;
-  transform_stamped.header.frame_id = frame_id;
-  transform_stamped.child_frame_id = child_frame_id;
-  transform_stamped.header.stamp = pose_msg.header.stamp;
-
-  transform_stamped.transform = autoware_utils::pose2transform(pose_msg.pose);
-
-  tf2_broadcaster_.sendTransform(transform_stamped);
-}
-
-bool NDTScanMatcher::getTransform(
-  const std::string & target_frame, const std::string & source_frame,
-  const geometry_msgs::msg::TransformStamped::SharedPtr & transform_stamped_ptr,
-  const rclcpp::Time & time_stamp)
-{
-  if (target_frame == source_frame) {
-    transform_stamped_ptr->header.stamp = time_stamp;
-    transform_stamped_ptr->header.frame_id = target_frame;
-    transform_stamped_ptr->child_frame_id = source_frame;
-    transform_stamped_ptr->transform.translation.x = 0.0;
-    transform_stamped_ptr->transform.translation.y = 0.0;
-    transform_stamped_ptr->transform.translation.z = 0.0;
-    transform_stamped_ptr->transform.rotation =
-      autoware_utils::createQuaternion(0.0, 0.0, 0.0, 1.0);
-    return true;
-  }
-
-  try {
-    *transform_stamped_ptr =
-      tf2_buffer_.lookupTransform(
-      target_frame, source_frame, time_stamp, rclcpp::Duration::from_seconds(
-        1.0));
-  } catch (tf2::TransformException & ex) {
-    RCLCPP_WARN(get_logger(), "%s", ex.what());
-    RCLCPP_ERROR(
-      get_logger(), "Please publish TF %s to %s", target_frame.c_str(), source_frame.c_str());
-
-    transform_stamped_ptr->header.stamp = time_stamp;
-    transform_stamped_ptr->header.frame_id = target_frame;
-    transform_stamped_ptr->child_frame_id = source_frame;
-    transform_stamped_ptr->transform.translation.x = 0.0;
-    transform_stamped_ptr->transform.translation.y = 0.0;
-    transform_stamped_ptr->transform.translation.z = 0.0;
-    transform_stamped_ptr->transform.rotation =
-      autoware_utils::createQuaternion(0.0, 0.0, 0.0, 1.0);
-    return false;
-  }
-  return true;
-=======
   tf2_broadcaster_.sendTransform(autoware_utils::pose2transform(pose_msg, child_frame_id));
->>>>>>> f9cd0b77
 }
 
 bool NDTScanMatcher::getTransform(
@@ -745,32 +681,4 @@
     return false;
   }
   return true;
-<<<<<<< HEAD
-}
-
-bool NDTScanMatcher::isLocalOptimalSolutionOscillation(
-  const std::vector<Eigen::Matrix4f> & result_pose_matrix_array) const
-{
-  bool prev_oscillation = false;
-  int oscillation_cnt = 0;
-  for (size_t i = 2; i < result_pose_matrix_array.size(); ++i) {
-    const Eigen::Vector3f current_pose = result_pose_matrix_array.at(i).block(0, 3, 3, 1);
-    const Eigen::Vector3f prev_pose = result_pose_matrix_array.at(i - 1).block(0, 3, 3, 1);
-    const Eigen::Vector3f prev_prev_pose = result_pose_matrix_array.at(i - 2).block(0, 3, 3, 1);
-    const auto current_vec = (current_pose - prev_pose).normalized();
-    const auto prev_vec = (prev_pose - prev_prev_pose).normalized();
-    const bool oscillation = prev_vec.dot(current_vec) < inversion_vector_threshold_;
-    if (prev_oscillation && oscillation) {
-      if (oscillation_cnt > oscillation_threshold_) {
-        return true;
-      }
-      ++oscillation_cnt;
-    } else {
-      oscillation_cnt = 0;
-    }
-    prev_oscillation = oscillation;
-  }
-  return false;
-=======
->>>>>>> f9cd0b77
 }