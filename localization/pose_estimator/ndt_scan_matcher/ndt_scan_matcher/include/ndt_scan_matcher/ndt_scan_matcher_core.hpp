// Copyright 2015-2019 Autoware Foundation
//
// Licensed under the Apache License, Version 2.0 (the "License");
// you may not use this file except in compliance with the License.
// You may obtain a copy of the License at
//
//     http://www.apache.org/licenses/LICENSE-2.0
//
// Unless required by applicable law or agreed to in writing, software
// distributed under the License is distributed on an "AS IS" BASIS,
// WITHOUT WARRANTIES OR CONDITIONS OF ANY KIND, either express or implied.
// See the License for the specific language governing permissions and
// limitations under the License.

#ifndef NDT_SCAN_MATCHER__NDT_SCAN_MATCHER_CORE_HPP_
#define NDT_SCAN_MATCHER__NDT_SCAN_MATCHER_CORE_HPP_

#include <array>
#include <deque>
#include <map>
#include <memory>
#include <mutex>
#include <string>
#include <thread>
#include <vector>

#define FMT_HEADER_ONLY
#include <autoware_localization_srvs/srv/pose_with_covariance_stamped.hpp>
#include <rclcpp/rclcpp.hpp>

#include <autoware_debug_msgs/msg/float32_stamped.hpp>
#include <autoware_debug_msgs/msg/int32_stamped.hpp>
#include <diagnostic_msgs/msg/diagnostic_array.hpp>
#include <geometry_msgs/msg/pose_with_covariance_stamped.hpp>
#include <geometry_msgs/msg/twist_stamped.hpp>
#include <nav_msgs/msg/odometry.hpp>
#include <sensor_msgs/msg/point_cloud2.hpp>
#include <visualization_msgs/msg/marker_array.hpp>

#include <fmt/format.h>
#include <tf2/transform_datatypes.h>
#include <tf2_geometry_msgs/tf2_geometry_msgs.h>
#include <tf2_ros/buffer.h>
#include <tf2_ros/transform_broadcaster.h>
#include <tf2_ros/transform_listener.h>
#include <tf2_sensor_msgs/tf2_sensor_msgs.h>
// #include <pcl/registration/ndt.h>
// #include <pcl_registration/ndt.h>
<<<<<<< HEAD
=======
#include "ndt_scan_matcher/particle.hpp"

>>>>>>> 698fd3b0
#include <ndt/omp.hpp>
#include <ndt/pcl_generic.hpp>
#include <ndt/pcl_modified.hpp>

enum class NDTImplementType { PCL_GENERIC = 0, PCL_MODIFIED = 1, OMP = 2 };

template <typename PointSource, typename PointTarget>
std::shared_ptr<NormalDistributionsTransformBase<PointSource, PointTarget>> getNDT(
  const NDTImplementType & ndt_mode)
{
  std::shared_ptr<NormalDistributionsTransformBase<PointSource, PointTarget>> ndt_ptr;
  if (ndt_mode == NDTImplementType::PCL_GENERIC) {
    ndt_ptr.reset(new NormalDistributionsTransformPCLGeneric<PointSource, PointTarget>);
    return ndt_ptr;
  }
  if (ndt_mode == NDTImplementType::PCL_MODIFIED) {
    ndt_ptr.reset(new NormalDistributionsTransformPCLModified<PointSource, PointTarget>);
    return ndt_ptr;
  }
  if (ndt_mode == NDTImplementType::OMP) {
    ndt_ptr.reset(new NormalDistributionsTransformOMP<PointSource, PointTarget>);
    return ndt_ptr;
  }

  const std::string s = fmt::format("Unknown NDT type {}", static_cast<int>(ndt_mode));
  throw std::runtime_error(s);
}

class NDTScanMatcher : public rclcpp::Node
{
  using PointSource = pcl::PointXYZ;
  using PointTarget = pcl::PointXYZ;

  // TODO(Tier IV): move file
  struct OMPParams
  {
    OMPParams() : search_method(pclomp::NeighborSearchMethod::KDTREE), num_threads(1) {}
    pclomp::NeighborSearchMethod search_method;
    int num_threads;
  };

<<<<<<< HEAD
  struct Particle
  {
    Particle(
      const geometry_msgs::msg::Pose & a_initial_pose,
      const geometry_msgs::msg::Pose & a_result_pose, const double a_score, const int a_iteration)
    : initial_pose(a_initial_pose),
      result_pose(a_result_pose),
      score(a_score),
      iteration(a_iteration)
    {
    }
    geometry_msgs::msg::Pose initial_pose;
    geometry_msgs::msg::Pose result_pose;
    double score;
    int iteration;
  };

=======
>>>>>>> 698fd3b0
public:
  NDTScanMatcher();

private:
  void serviceNDTAlign(
    const autoware_localization_srvs::srv::PoseWithCovarianceStamped::Request::SharedPtr req,
    autoware_localization_srvs::srv::PoseWithCovarianceStamped::Response::SharedPtr res);

  void callbackMapPoints(sensor_msgs::msg::PointCloud2::ConstSharedPtr pointcloud2_msg_ptr);
  void callbackSensorPoints(sensor_msgs::msg::PointCloud2::ConstSharedPtr pointcloud2_msg_ptr);
  void callbackInitialPose(
    geometry_msgs::msg::PoseWithCovarianceStamped::ConstSharedPtr pose_conv_msg_ptr);

  geometry_msgs::msg::PoseWithCovarianceStamped alignUsingMonteCarlo(
    const std::shared_ptr<NormalDistributionsTransformBase<PointSource, PointTarget>> & ndt_ptr,
    const geometry_msgs::msg::PoseWithCovarianceStamped & initial_pose_with_cov);

  void updateTransforms();

  void publishTF(
    const std::string & child_frame_id, const geometry_msgs::msg::PoseStamped & pose_msg);
  bool getTransform(
    const std::string & target_frame, const std::string & source_frame,
    const geometry_msgs::msg::TransformStamped::SharedPtr & transform_stamped_ptr);

  void timerDiagnostic();

  rclcpp::Subscription<geometry_msgs::msg::PoseWithCovarianceStamped>::SharedPtr initial_pose_sub_;
  rclcpp::Subscription<sensor_msgs::msg::PointCloud2>::SharedPtr map_points_sub_;
  rclcpp::Subscription<sensor_msgs::msg::PointCloud2>::SharedPtr sensor_points_sub_;

  rclcpp::Publisher<sensor_msgs::msg::PointCloud2>::SharedPtr sensor_aligned_pose_pub_;
  rclcpp::Publisher<geometry_msgs::msg::PoseStamped>::SharedPtr ndt_pose_pub_;
  rclcpp::Publisher<geometry_msgs::msg::PoseWithCovarianceStamped>::SharedPtr
    ndt_pose_with_covariance_pub_;
  rclcpp::Publisher<geometry_msgs::msg::PoseWithCovarianceStamped>::SharedPtr
    initial_pose_with_covariance_pub_;
  rclcpp::Publisher<autoware_debug_msgs::msg::Float32Stamped>::SharedPtr exe_time_pub_;
  rclcpp::Publisher<autoware_debug_msgs::msg::Float32Stamped>::SharedPtr transform_probability_pub_;
  rclcpp::Publisher<autoware_debug_msgs::msg::Int32Stamped>::SharedPtr iteration_num_pub_;
  rclcpp::Publisher<autoware_debug_msgs::msg::Float32Stamped>::SharedPtr
    initial_to_result_distance_pub_;
  rclcpp::Publisher<autoware_debug_msgs::msg::Float32Stamped>::SharedPtr
    initial_to_result_distance_old_pub_;
  rclcpp::Publisher<autoware_debug_msgs::msg::Float32Stamped>::SharedPtr
    initial_to_result_distance_new_pub_;
  rclcpp::Publisher<visualization_msgs::msg::MarkerArray>::SharedPtr ndt_marker_pub_;
  rclcpp::Publisher<visualization_msgs::msg::MarkerArray>::SharedPtr
    ndt_monte_carlo_initial_pose_marker_pub_;
  rclcpp::Publisher<diagnostic_msgs::msg::DiagnosticArray>::SharedPtr diagnostics_pub_;

  rclcpp::Service<autoware_localization_srvs::srv::PoseWithCovarianceStamped>::SharedPtr service_;

  tf2_ros::Buffer tf2_buffer_;
  tf2_ros::TransformListener tf2_listener_;
  tf2_ros::TransformBroadcaster tf2_broadcaster_;

  NDTImplementType ndt_implement_type_;
  std::shared_ptr<NormalDistributionsTransformBase<PointSource, PointTarget>> ndt_ptr_;

  Eigen::Matrix4f base_to_sensor_matrix_;
  std::string base_frame_;
  std::string ndt_base_frame_;
  std::string map_frame_;
  double converged_param_transform_probability_;
  float inversion_vector_threshold_;
  float oscillation_threshold_;

  std::deque<geometry_msgs::msg::PoseWithCovarianceStamped::ConstSharedPtr>
    initial_pose_msg_ptr_array_;
  std::mutex ndt_map_mtx_;

  OMPParams omp_params_;

  std::thread diagnostic_thread_;
  std::map<std::string, std::string> key_value_stdmap_;
};

#endif  // NDT_SCAN_MATCHER__NDT_SCAN_MATCHER_CORE_HPP_<|MERGE_RESOLUTION|>--- conflicted
+++ resolved
@@ -15,17 +15,14 @@
 #ifndef NDT_SCAN_MATCHER__NDT_SCAN_MATCHER_CORE_HPP_
 #define NDT_SCAN_MATCHER__NDT_SCAN_MATCHER_CORE_HPP_
 
-#include <array>
-#include <deque>
-#include <map>
-#include <memory>
-#include <mutex>
-#include <string>
-#include <thread>
-#include <vector>
+#define FMT_HEADER_ONLY
 
-#define FMT_HEADER_ONLY
+#include "ndt_scan_matcher/particle.hpp"
+
 #include <autoware_localization_srvs/srv/pose_with_covariance_stamped.hpp>
+#include <ndt/omp.hpp>
+#include <ndt/pcl_generic.hpp>
+#include <ndt/pcl_modified.hpp>
 #include <rclcpp/rclcpp.hpp>
 
 #include <autoware_debug_msgs/msg/float32_stamped.hpp>
@@ -44,16 +41,15 @@
 #include <tf2_ros/transform_broadcaster.h>
 #include <tf2_ros/transform_listener.h>
 #include <tf2_sensor_msgs/tf2_sensor_msgs.h>
-// #include <pcl/registration/ndt.h>
-// #include <pcl_registration/ndt.h>
-<<<<<<< HEAD
-=======
-#include "ndt_scan_matcher/particle.hpp"
 
->>>>>>> 698fd3b0
-#include <ndt/omp.hpp>
-#include <ndt/pcl_generic.hpp>
-#include <ndt/pcl_modified.hpp>
+#include <array>
+#include <deque>
+#include <map>
+#include <memory>
+#include <mutex>
+#include <string>
+#include <thread>
+#include <vector>
 
 enum class NDTImplementType { PCL_GENERIC = 0, PCL_MODIFIED = 1, OMP = 2 };
 
@@ -92,26 +88,6 @@
     int num_threads;
   };
 
-<<<<<<< HEAD
-  struct Particle
-  {
-    Particle(
-      const geometry_msgs::msg::Pose & a_initial_pose,
-      const geometry_msgs::msg::Pose & a_result_pose, const double a_score, const int a_iteration)
-    : initial_pose(a_initial_pose),
-      result_pose(a_result_pose),
-      score(a_score),
-      iteration(a_iteration)
-    {
-    }
-    geometry_msgs::msg::Pose initial_pose;
-    geometry_msgs::msg::Pose result_pose;
-    double score;
-    int iteration;
-  };
-
-=======
->>>>>>> 698fd3b0
 public:
   NDTScanMatcher();
 
