--- conflicted
+++ resolved
@@ -49,11 +49,8 @@
 #include "ndt/pcl_generic.hpp"
 #include "ndt/pcl_modified.hpp"
 
-<<<<<<< HEAD
-=======
 #include "ndt_scan_matcher/particle.hpp"
 
->>>>>>> f9cd0b77
 enum class NDTImplementType { PCL_GENERIC = 0, PCL_MODIFIED = 1, OMP = 2 };
 
 template<typename PointSource, typename PointTarget>
@@ -92,24 +89,6 @@
     int num_threads;
   };
 
-<<<<<<< HEAD
-  struct Particle
-  {
-    Particle(
-      const geometry_msgs::msg::Pose & a_initial_pose,
-      const geometry_msgs::msg::Pose & a_result_pose, const double a_score, const int a_iteration)
-    : initial_pose(a_initial_pose),
-      result_pose(a_result_pose),
-      score(a_score),
-      iteration(a_iteration) {}
-    geometry_msgs::msg::Pose initial_pose;
-    geometry_msgs::msg::Pose result_pose;
-    double score;
-    int iteration;
-  };
-
-=======
->>>>>>> f9cd0b77
 public:
   NDTScanMatcher();
 
@@ -136,14 +115,6 @@
     const std::string & target_frame, const std::string & source_frame,
     const geometry_msgs::msg::TransformStamped::SharedPtr & transform_stamped_ptr);
 
-<<<<<<< HEAD
-  bool isLocalOptimalSolutionOscillation(
-    const std::vector<Eigen::Matrix4f> & result_pose_matrix_array) const;
-
-  void publishMarkerForDebug(const Particle & particle_array, const size_t i);
-
-=======
->>>>>>> f9cd0b77
   void timerDiagnostic();
 
   rclcpp::Subscription<geometry_msgs::msg::PoseWithCovarianceStamped>::SharedPtr initial_pose_sub_;
