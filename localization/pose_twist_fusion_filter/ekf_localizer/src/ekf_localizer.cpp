--- conflicted
+++ resolved
@@ -233,11 +233,7 @@
   current_ekf_pose_.pose.position.y = ekf_.getXelement(IDX::Y);
 
   tf2::Quaternion q_tf;
-<<<<<<< HEAD
   double roll = 0.0, pitch = 0.0;
-=======
-  double roll = 0.0, pitch = 0.0, yaw = 0.0;
->>>>>>> 73084bca
   if (current_pose_ptr_ != nullptr) {
     current_ekf_pose_.pose.position.z = current_pose_ptr_->pose.position.z;
     tf2::fromMsg(current_pose_ptr_->pose.orientation, q_tf); /* use Pose pitch and roll */
