--- conflicted
+++ resolved
@@ -1,12 +1,6 @@
 name: Labeler ROS2
 on:
   pull_request:
-<<<<<<< HEAD
-    branches:
-      - main
-      - develop
-=======
->>>>>>> 443e70ec
 
 jobs:
   triage:
