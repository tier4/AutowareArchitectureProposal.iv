--- conflicted
+++ resolved
@@ -5,10 +5,6 @@
     branches:
       - main
       - develop
-<<<<<<< HEAD
-      - master
-=======
->>>>>>> 443e70ec
     paths:
       - "mkdocs.yml"
       - "**/*.md"
@@ -16,13 +12,6 @@
       - "**/*.png"
       - "**/*.css"
   pull_request:
-<<<<<<< HEAD
-    branches:
-      - main
-      - develop
-      - master
-=======
->>>>>>> 443e70ec
     paths:
       - "mkdocs.yml"
       - "**/*.md"
