/*
 * Copyright 2015-2019 Autoware Foundation. All rights reserved.
 *
 * Licensed under the Apache License, Version 2.0 (the "License");
 * you may not use this file except in compliance with the License.
 * You may obtain a copy of the License at
 *
 *     http://www.apache.org/licenses/LICENSE-2.0
 *
 * Unless required by applicable law or agreed to in writing, software
 * distributed under the License is distributed on an "AS IS" BASIS,
 * WITHOUT WARRANTIES OR CONDITIONS OF ANY KIND, either express or implied.
 * See the License for the specific language governing permissions and
 * limitations under the License.
 *
 * Authors: Kenji Miyake, Ryohsuke Mitsudome
 */

#ifndef LANELET2_EXTENSION_UTILITY_UTILITIES_H
#define LANELET2_EXTENSION_UTILITY_UTILITIES_H

#include <rclcpp/rclcpp.hpp>
#include "geometry_msgs/msg/point.hpp"
#include "geometry_msgs/msg/pose.hpp"

#include "lanelet2_routing/Route.h"
#include "lanelet2_routing/RoutingGraph.h"

#include <map>

namespace lanelet
{
namespace utils
{
lanelet::LineString3d generateFineCenterline(
  const lanelet::ConstLanelet & lanelet_obj, const double resolution = 5.0);
<<<<<<< HEAD
  lanelet::ConstLineString3d getCenterlineWithOffset(
=======
lanelet::ConstLineString3d getCenterlineWithOffset(
>>>>>>> 9da899a2
  const lanelet::ConstLanelet & lanelet_obj, const double offset, const double resolution = 5.0);

/**
 * @brief  Apply a patch for centerline because the original implementation
 * doesn't have enough quality
 */
void overwriteLaneletsCenterline(
  lanelet::LaneletMapPtr lanelet_map, const double resolution = 5.0,
  const bool force_overwrite = false);

lanelet::ConstLanelets getConflictingLanelets(
  const lanelet::routing::RoutingGraphConstPtr & graph, const lanelet::ConstLanelet & lanelet);

bool lineStringWithWidthToPolygon(
  const lanelet::ConstLineString3d & linestring, lanelet::ConstPolygon3d * polygon);

bool lineStringToPolygon(
  const lanelet::ConstLineString3d & linestring, lanelet::ConstPolygon3d * polygon);

double getLaneletLength2d(const lanelet::ConstLanelet & lanelet);
double getLaneletLength3d(const lanelet::ConstLanelet & lanelet);
double getLaneletLength2d(const lanelet::ConstLanelets & lanelet_sequence);
double getLaneletLength3d(const lanelet::ConstLanelets & lanelet_sequence);

lanelet::ArcCoordinates getArcCoordinates(
  const lanelet::ConstLanelets & lanelet_sequence, const geometry_msgs::msg::Pose & pose);

lanelet::ConstLineString3d getClosestSegment(
  const lanelet::BasicPoint2d & search_pt, const lanelet::ConstLineString3d & linestring);

lanelet::CompoundPolygon3d getPolygonFromArcLength(
  const lanelet::ConstLanelets & lanelets, const double s1, const double s2);
double getLaneletAngle(
  const lanelet::ConstLanelet & lanelet, const geometry_msgs::msg::Point & search_point);
bool isInLanelet(
  const geometry_msgs::msg::Pose & current_pose, const lanelet::ConstLanelet & lanelet,
  const double radius = 0.0);

}  // namespace utils
}  // namespace lanelet

#endif  // LANELET2_EXTENSION_UTILITY_UTILITIES_H<|MERGE_RESOLUTION|>--- conflicted
+++ resolved
@@ -34,11 +34,7 @@
 {
 lanelet::LineString3d generateFineCenterline(
   const lanelet::ConstLanelet & lanelet_obj, const double resolution = 5.0);
-<<<<<<< HEAD
-  lanelet::ConstLineString3d getCenterlineWithOffset(
-=======
 lanelet::ConstLineString3d getCenterlineWithOffset(
->>>>>>> 9da899a2
   const lanelet::ConstLanelet & lanelet_obj, const double offset, const double resolution = 5.0);
 
 /**
