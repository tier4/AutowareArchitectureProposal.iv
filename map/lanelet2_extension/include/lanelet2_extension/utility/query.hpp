--- conflicted
+++ resolved
@@ -81,10 +81,6 @@
  * @return     [shoulder lanelets]
  */
 lanelet::ConstLanelets shoulderLanelets(const lanelet::ConstLanelets lls);
-<<<<<<< HEAD
-
-=======
->>>>>>> 6531af9e
 /**
  * [trafficLights extracts Traffic Light regulatory element from lanelets]
  * @param lanelets [input lanelets]
