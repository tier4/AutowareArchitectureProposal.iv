# Copyright 2020 Tier IV, Inc. All rights reserved.
#
# Licensed under the Apache License, Version 2.0 (the "License");
# you may not use this file except in compliance with the License.
# You may obtain a copy of the License at
#
#     http://www.apache.org/licenses/LICENSE-2.0
#
# Unless required by applicable law or agreed to in writing, software
# distributed under the License is distributed on an "AS IS" BASIS,
# WITHOUT WARRANTIES OR CONDITIONS OF ANY KIND, either express or implied.
# See the License for the specific language governing permissions and
# limitations under the License.

import launch
from launch.actions import SetLaunchConfiguration
from launch.conditions import IfCondition
from launch.conditions import UnlessCondition
from launch.substitutions import LaunchConfiguration
from launch_ros.actions import ComposableNodeContainer
from launch_ros.descriptions import ComposableNode


def generate_launch_description():
    relay_components = []

    relay_components.append(ComposableNode(
        package='topic_tools',
        plugin='topic_tools::RelayNode',
        name='route_relay',
        namespace='awapi',
        parameters=[{
            'input_topic': LaunchConfiguration('input_route'),
            'output_topic': LaunchConfiguration('get_route'),
            'type': 'autoware_planning_msgs/msg/Route',
        }],
        extra_arguments=[{
            'use_intra_process_comms': LaunchConfiguration('use_intra_process')
        }],
    ))

    relay_components.append(ComposableNode(
        package='topic_tools',
        plugin='topic_tools::RelayNode',
        name='predict_object_relay',
        namespace='awapi',
        parameters=[{
            'input_topic': LaunchConfiguration('input_object'),
            'output_topic': LaunchConfiguration('get_predicted_object'),
            'type': 'autoware_perception_msgs/msg/DynamicObjectArray',
        }],
        extra_arguments=[{
            'use_intra_process_comms': LaunchConfiguration('use_intra_process')
        }],
    ))

    relay_components.append(ComposableNode(
        package='topic_tools',
        plugin='topic_tools::RelayNode',
        name='nearest_traffic_light_relay',
        namespace='awapi',
        parameters=[{
            'input_topic': LaunchConfiguration('input_nearest_traffic_light_state'),
            'output_topic': LaunchConfiguration('get_nearest_traffic_light_status'),
            'type': 'autoware_perception_msgs/msg/LookingTrafficLightState',
        }],
        extra_arguments=[{
            'use_intra_process_comms': LaunchConfiguration('use_intra_process')
        }],
    ))

    relay_components.append(ComposableNode(
        package='topic_tools',
        plugin='topic_tools::RelayNode',
<<<<<<< HEAD
=======
        name='ready_module_relay',
        namespace='awapi',
        parameters=[{
            'input_topic': LaunchConfiguration('input_path_change_ready'),
            'output_topic': LaunchConfiguration('get_path_change_ready'),
            'type': 'autoware_planning_msgs/msg/PathChangeModule',
        }],
        extra_arguments=[{
            'use_intra_process_comms': LaunchConfiguration('use_intra_process')
        }],
    ))

    relay_components.append(ComposableNode(
        package='topic_tools',
        plugin='topic_tools::RelayNode',
        name='force_available_relay',
        namespace='awapi',
        parameters=[{
            'input_topic': LaunchConfiguration('input_path_change_force_available'),
            'output_topic': LaunchConfiguration('get_path_change_force_available'),
            'type': 'autoware_planning_msgs/msg/PathChangeModuleArray',
        }],
        extra_arguments=[{
            'use_intra_process_comms': LaunchConfiguration('use_intra_process')
        }],
    ))

    relay_components.append(ComposableNode(
        package='topic_tools',
        plugin='topic_tools::RelayNode',
        name='running_modules_relay',
        namespace='awapi',
        parameters=[{
            'input_topic': LaunchConfiguration('input_path_change_running'),
            'output_topic': LaunchConfiguration('get_path_change_running'),
            'type': 'autoware_planning_msgs/msg/PathChangeModuleArray',
        }],
        extra_arguments=[{
            'use_intra_process_comms': LaunchConfiguration('use_intra_process')
        }],
    ))

    relay_components.append(ComposableNode(
        package='topic_tools',
        plugin='topic_tools::RelayNode',
        name='emergency_stop_relay',
        namespace='awapi',
        parameters=[{
            'input_topic': LaunchConfiguration('set_emergency_stop'),
            'output_topic': LaunchConfiguration('output_emergency_stop'),
            'type': 'autoware_control_msgs/msg/EmergencyMode',
        }],
        extra_arguments=[{
            'use_intra_process_comms': LaunchConfiguration('use_intra_process')
        }],
    ))

    relay_components.append(ComposableNode(
        package='topic_tools',
        plugin='topic_tools::RelayNode',
>>>>>>> 7c08e391
        name='autoware_engage_relay',
        namespace='awapi',
        parameters=[{
            'input_topic': LaunchConfiguration('set_engage'),
            'output_topic': LaunchConfiguration('output_autoware_engage'),
            'type': 'autoware_vehicle_msgs/msg/Engage',
        }],
        extra_arguments=[{
            'use_intra_process_comms': LaunchConfiguration('use_intra_process')
        }],
    ))

    relay_components.append(ComposableNode(
        package='topic_tools',
        plugin='topic_tools::RelayNode',
        name='vehicle_engage_relay',
        namespace='awapi',
        parameters=[{
            'input_topic': LaunchConfiguration('set_engage'),
            'output_topic': LaunchConfiguration('output_vehicle_engage'),
            'type': 'autoware_vehicle_msgs/msg/Engage',
        }],
        extra_arguments=[{
            'use_intra_process_comms': LaunchConfiguration('use_intra_process')
        }],
    ))

    relay_components.append(ComposableNode(
        package='topic_tools',
        plugin='topic_tools::RelayNode',
        name='put_route_relay',
        namespace='awapi',
        parameters=[{
            'input_topic': LaunchConfiguration('set_route'),
            'output_topic': LaunchConfiguration('output_route'),
            'type': 'autoware_planning_msgs/msg/Route',
            'durability': 'transient_local',
        }],
        extra_arguments=[{
            'use_intra_process_comms': LaunchConfiguration('use_intra_process')
        }],
    ))

    relay_components.append(ComposableNode(
        package='topic_tools',
        plugin='topic_tools::RelayNode',
        name='put_goal_relay',
        namespace='awapi',
        parameters=[{
            'input_topic': LaunchConfiguration('set_goal'),
            'output_topic': LaunchConfiguration('output_goal'),
            'type': 'geometry_msgs/msg/PoseStamped',
        }],
        extra_arguments=[{
            'use_intra_process_comms': LaunchConfiguration('use_intra_process')
        }],
    ))

    relay_components.append(ComposableNode(
        package='topic_tools',
        plugin='topic_tools::RelayNode',
        name='lane_change_approval_relay',
        namespace='awapi',
        parameters=[{
            'input_topic': LaunchConfiguration('set_lane_change_approval'),
            'output_topic': LaunchConfiguration('output_lane_change_approval'),
            'type': 'autoware_planning_msgs/msg/LaneChangeCommand',
        }],
        extra_arguments=[{
            'use_intra_process_comms': LaunchConfiguration('use_intra_process')
        }],
    ))

    relay_components.append(ComposableNode(
        package='topic_tools',
        plugin='topic_tools::RelayNode',
        name='force_lane_change_relay',
        namespace='awapi',
        parameters=[{
            'input_topic': LaunchConfiguration('set_force_lane_change'),
            'output_topic': LaunchConfiguration('output_force_lane_change'),
            'type': 'autoware_planning_msgs/msg/LaneChangeCommand',
        }],
        extra_arguments=[{
            'use_intra_process_comms': LaunchConfiguration('use_intra_process')
        }],
    ))

    relay_components.append(ComposableNode(
        package='topic_tools',
        plugin='topic_tools::RelayNode',
        name='external_approval_relay',
        namespace='awapi',
        parameters=[{
            'input_topic': LaunchConfiguration('set_path_change_approval'),
            'output_topic': LaunchConfiguration('output_path_change_approval'),
            'type': 'autoware_planning_msgs/msg/Approval',
        }],
        extra_arguments=[{
            'use_intra_process_comms': LaunchConfiguration('use_intra_process')
        }],
    ))

    relay_components.append(ComposableNode(
        package='topic_tools',
        plugin='topic_tools::RelayNode',
        name='force_approval_relay',
        namespace='awapi',
        parameters=[{
            'input_topic': LaunchConfiguration('set_path_change_force'),
            'output_topic': LaunchConfiguration('output_path_change_force'),
            'type': 'autoware_planning_msgs/msg/PathChangeModule',
        }],
        extra_arguments=[{
            'use_intra_process_comms': LaunchConfiguration('use_intra_process')
        }],
    ))

    relay_components.append(ComposableNode(
        package='topic_tools',
        plugin='topic_tools::RelayNode',
        name='obstacle_avoid_approval_relay',
        namespace='awapi',
        parameters=[{
            'input_topic': LaunchConfiguration('set_obstacle_avoid_approval'),
            'output_topic': LaunchConfiguration('output_obstacle_avoid_approval'),
            'type': 'autoware_planning_msgs/msg/EnableAvoidance',
        }],
        extra_arguments=[{
            'use_intra_process_comms': LaunchConfiguration('use_intra_process')
        }],
    ))

    relay_components.append(ComposableNode(
        package='topic_tools',
        plugin='topic_tools::RelayNode',
        name='traffic_light_relay',
        namespace='awapi',
        parameters=[{
            'input_topic': LaunchConfiguration('input_traffic_light_state'),
            'output_topic': LaunchConfiguration('get_traffic_light_status'),
            'type': 'autoware_perception_msgs/msg/TrafficLightStateArray',
        }],
        extra_arguments=[{
            'use_intra_process_comms': LaunchConfiguration('use_intra_process')
        }],
    ))

    relay_components.append(ComposableNode(
        package='topic_tools',
        plugin='topic_tools::RelayNode',
        name='overwrite_traffic_light_state_relay',
        namespace='awapi',
        parameters=[{
            'input_topic': LaunchConfiguration('set_overwrite_traffic_light_state'),
            'output_topic': LaunchConfiguration('output_overwrite_traffic_light_state'),
            'type': 'autoware_perception_msgs/msg/TrafficLightStateArray',
        }],
        extra_arguments=[{
            'use_intra_process_comms': LaunchConfiguration('use_intra_process')
        }],
    ))

    relay_components.append(ComposableNode(
        package='topic_tools',
        plugin='topic_tools::RelayNode',
        name='speed_exceeded_relay',
        namespace='awapi',
        parameters=[{
            'input_topic': LaunchConfiguration('input_stop_speed_exceeded'),
            'output_topic': LaunchConfiguration('get_stop_speed_exceeded'),
            'type': 'autoware_planning_msgs/msg/StopSpeedExceeded',
        }],
        extra_arguments=[{
            'use_intra_process_comms': LaunchConfiguration('use_intra_process')
        }],
    ))

    relay_components.append(ComposableNode(
        package='topic_tools',
        plugin='topic_tools::RelayNode',
        name='crosswalk_status_relay',
        namespace='awapi',
        parameters=[{
            'input_topic': LaunchConfiguration('set_crosswalk_status'),
            'output_topic': LaunchConfiguration('input_external_crosswalk_status'),
            'type': 'autoware_api_msgs/msg/CrosswalkStatus',
        }],
        extra_arguments=[{
            'use_intra_process_comms': LaunchConfiguration('use_intra_process')
        }],
    ))

    relay_components.append(ComposableNode(
        package='topic_tools',
        plugin='topic_tools::RelayNode',
        name='intersection_status_relay',
        namespace='awapi',
        parameters=[{
            'input_topic': LaunchConfiguration('set_intersection_status'),
            'output_topic': LaunchConfiguration('input_external_intersection_status'),
            'type': 'autoware_api_msgs/msg/IntersectionStatus',
        }],
        extra_arguments=[{
            'use_intra_process_comms': LaunchConfiguration('use_intra_process')
        }],
    ))

    relay_components.append(ComposableNode(
        package='topic_tools',
        plugin='topic_tools::RelayNode',
        name='expand_stop_range_relay',
        namespace='awapi',
        parameters=[{
            'input_topic': LaunchConfiguration('set_expand_stop_range'),
            'output_topic': LaunchConfiguration('input_expand_stop_range'),
            'type': 'autoware_planning_msgs/msg/ExpandStopRange',
        }],
        extra_arguments=[{
            'use_intra_process_comms': LaunchConfiguration('use_intra_process')
        }],
    ))

    relay_components.append(ComposableNode(
        package='topic_tools',
        plugin='topic_tools::RelayNode',
        name='pose_initialization_request_relay',
        namespace='awapi',
        parameters=[{
            'input_topic': LaunchConfiguration('set_pose_initialization_request'),
            'output_topic': LaunchConfiguration('input_pose_initialization_request'),
            'type': 'autoware_localization_msgs/msg/PoseInitializationRequest',
        }],
        extra_arguments=[{
            'use_intra_process_comms': LaunchConfiguration('use_intra_process')
        }],
    ))

    container = ComposableNodeContainer(
        name='awapi_relay_container',
        namespace='awapi',
        package='rclcpp_components',
        executable=LaunchConfiguration('container_executable'),
        composable_node_descriptions=relay_components,
        output='screen',
    )

    set_container_executable = SetLaunchConfiguration(
        'container_executable',
        'component_container',
        condition=UnlessCondition(LaunchConfiguration('use_multithread'))
    )

    set_container_mt_executable = SetLaunchConfiguration(
        'container_executable',
        'component_container_mt',
        condition=IfCondition(LaunchConfiguration('use_multithread'))
    )

    return launch.LaunchDescription([set_container_executable,
                                     set_container_mt_executable] +
                                    [container])<|MERGE_RESOLUTION|>--- conflicted
+++ resolved
@@ -72,8 +72,6 @@
     relay_components.append(ComposableNode(
         package='topic_tools',
         plugin='topic_tools::RelayNode',
-<<<<<<< HEAD
-=======
         name='ready_module_relay',
         namespace='awapi',
         parameters=[{
@@ -119,22 +117,6 @@
     relay_components.append(ComposableNode(
         package='topic_tools',
         plugin='topic_tools::RelayNode',
-        name='emergency_stop_relay',
-        namespace='awapi',
-        parameters=[{
-            'input_topic': LaunchConfiguration('set_emergency_stop'),
-            'output_topic': LaunchConfiguration('output_emergency_stop'),
-            'type': 'autoware_control_msgs/msg/EmergencyMode',
-        }],
-        extra_arguments=[{
-            'use_intra_process_comms': LaunchConfiguration('use_intra_process')
-        }],
-    ))
-
-    relay_components.append(ComposableNode(
-        package='topic_tools',
-        plugin='topic_tools::RelayNode',
->>>>>>> 7c08e391
         name='autoware_engage_relay',
         namespace='awapi',
         parameters=[{
