--- conflicted
+++ resolved
@@ -18,11 +18,8 @@
 #include <eigen3/Eigen/Core>
 #include <eigen3/Eigen/Geometry>
 #include <trajectory_footprint/display.hpp>
-<<<<<<< HEAD
-=======
 
 #include <tf2/utils.h>
->>>>>>> 698fd3b0
 
 namespace rviz_plugins
 {
@@ -218,19 +215,10 @@
           trajectory_point_manual_object_->colour(color);
 
           trajectory_point_manual_object_->position(
-<<<<<<< HEAD
-            path_point.pose.position.x + radius * std::cos(next_angle),
-            path_point.pose.position.y + radius * std::sin(next_angle), path_point.pose.position.z);
-          trajectory_point_manual_object_->colour(color);
-
-          trajectory_point_manual_object_->position(
-            path_point.pose.position.x, path_point.pose.position.y, path_point.pose.position.z);
-=======
             base_x + radius * std::cos(next_angle), base_y + radius * std::sin(next_angle), base_z);
           trajectory_point_manual_object_->colour(color);
 
           trajectory_point_manual_object_->position(base_x, base_y, base_z);
->>>>>>> 698fd3b0
           trajectory_point_manual_object_->colour(color);
         }
       }
