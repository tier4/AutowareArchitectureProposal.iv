--- conflicted
+++ resolved
@@ -17,11 +17,8 @@
 
 #include <gtest/gtest.h>
 
-<<<<<<< HEAD
-=======
 #include <string>
 
->>>>>>> 698fd3b0
 constexpr double epsilon = 1e-6;
 
 TEST(geometry, getPoint)
@@ -610,10 +607,7 @@
     pose_stamped.pose.position.y = 2.0;
     pose_stamped.pose.position.z = 3.0;
     pose_stamped.pose.orientation = createQuaternionFromRPY(deg2rad(30), deg2rad(30), deg2rad(30));
-<<<<<<< HEAD
-=======
     const std::string child_frame_id = "child";
->>>>>>> 698fd3b0
 
     const geometry_msgs::msg::TransformStamped transform_stamped =
       pose2transform(pose_stamped, child_frame_id);
