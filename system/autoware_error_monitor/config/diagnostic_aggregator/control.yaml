--- conflicted
+++ resolved
@@ -16,10 +16,32 @@
         type: diagnostic_aggregator/GenericAnalyzer
         path: topic_status
         contains: ": control_topic_status"
-<<<<<<< HEAD
-=======
         timeout: 1.0
->>>>>>> b9c7998a
+        num_items: 0
+
+      lane_departure:
+        type: diagnostic_aggregator/GenericAnalyzer
+        path: lane_departure
+        contains: ": lane_departure"
+        timeout: 1.0
+        num_items: 0
+
+      trajectory_deviation:
+        type: diagnostic_aggregator/GenericAnalyzer
+        path: trajectory_deviation
+        contains: ": trajectory_deviation"
+        timeout: 1.0
+        num_items: 0
+
+  remote_control:
+    type: diagnostic_aggregator/AnalyzerGroup
+    path: remote_control
+    analyzers:
+      topic_status:
+        type: diagnostic_aggregator/GenericAnalyzer
+        path: topic_status
+        contains: ": remote_control_topic_status"
+        timeout: 1.0
         num_items: 0
 
       lane_departure:
