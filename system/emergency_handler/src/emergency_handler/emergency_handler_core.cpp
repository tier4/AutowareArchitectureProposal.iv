--- conflicted
+++ resolved
@@ -94,17 +94,9 @@
     "~/input/current_gate_mode", rclcpp::QoS{1},
     std::bind(&EmergencyHandler::onCurrentGateMode, this, _1));
   sub_twist_ = create_subscription<geometry_msgs::msg::TwistStamped>(
-<<<<<<< HEAD
-    "~/input/twist", rclcpp::QoS{1},
-    std::bind(&EmergencyHandler::onTwist, this, _1));
-  sub_is_state_timeout_ =
-    create_subscription<autoware_system_msgs::msg::TimeoutNotification>(
+    "~/input/twist", rclcpp::QoS{1}, std::bind(&EmergencyHandler::onTwist, this, _1));
+  sub_is_state_timeout_ = create_subscription<autoware_system_msgs::msg::TimeoutNotification>(
     "~/input/is_state_timeout", rclcpp::QoS{1},
-=======
-    "input/twist", rclcpp::QoS{1}, std::bind(&EmergencyHandler::onTwist, this, _1));
-  sub_is_state_timeout_ = create_subscription<autoware_system_msgs::msg::TimeoutNotification>(
-    "input/is_state_timeout", rclcpp::QoS{1},
->>>>>>> 2c4a2b57
     std::bind(&EmergencyHandler::onIsStateTimeout, this, _1));
 
   // Heartbeat
@@ -112,15 +104,8 @@
     std::make_shared<HeaderlessHeartbeatChecker<autoware_system_msgs::msg::DrivingCapability>>(
     *this, "~/input/driving_capability", timeout_driving_capability_);
   heartbeat_is_state_timeout_ =
-<<<<<<< HEAD
-    std::make_shared<HeaderlessHeartbeatChecker
-      <autoware_system_msgs::msg::TimeoutNotification>>(
-    *this, "~/input/is_state_timeout",
-    timeout_is_state_timeout_);
-=======
     std::make_shared<HeaderlessHeartbeatChecker<autoware_system_msgs::msg::TimeoutNotification>>(
-    *this, "input/is_state_timeout", timeout_is_state_timeout_);
->>>>>>> 2c4a2b57
+    *this, "~/input/is_state_timeout", timeout_is_state_timeout_);
 
   // Service
   srv_clear_emergency_ = this->create_service<std_srvs::srv::Trigger>(
