--- conflicted
+++ resolved
@@ -194,13 +194,9 @@
 {
   lanelet::Lanelet closest_lanelet;
   if (!lanelet::utils::query::getClosestLanelet(
-<<<<<<< HEAD
-        road_lanelets_, goal_pose_.pose, &closest_lanelet)) {
-=======
       road_lanelets_, goal_pose_.pose,
       &closest_lanelet))
   {
->>>>>>> 6531af9e
     return false;
   }
   const auto goal_lanelet_pt = lanelet::utils::conversion::toLaneletPoint(goal_pose_.pose.position);
@@ -307,24 +303,16 @@
 {
   lanelet::Lanelet start_lanelet;
   if (!lanelet::utils::query::getClosestLanelet(
-<<<<<<< HEAD
-        road_lanelets_, start_checkpoint.pose, &start_lanelet)) {
-=======
       road_lanelets_, start_checkpoint.pose,
       &start_lanelet))
   {
->>>>>>> 6531af9e
     return false;
   }
   lanelet::Lanelet goal_lanelet;
   if (!lanelet::utils::query::getClosestLanelet(
-<<<<<<< HEAD
-        road_lanelets_, goal_checkpoint.pose, &goal_lanelet)) {
-=======
       road_lanelets_, goal_checkpoint.pose,
       &goal_lanelet))
   {
->>>>>>> 6531af9e
     return false;
   }
 
