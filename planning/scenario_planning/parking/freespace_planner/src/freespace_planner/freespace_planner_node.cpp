// Copyright 2020 Tier IV, Inc.
//
// Licensed under the Apache License, Version 2.0 (the "License");
// you may not use this file except in compliance with the License.
// You may obtain a copy of the License at
//
//     http://www.apache.org/licenses/LICENSE-2.0
//
// Unless required by applicable law or agreed to in writing, software
// distributed under the License is distributed on an "AS IS" BASIS,
// WITHOUT WARRANTIES OR CONDITIONS OF ANY KIND, either express or implied.
// See the License for the specific language governing permissions and
// limitations under the License.

/*
 * Copyright 2015-2019 Autoware Foundation. All rights reserved.
 *
 * Licensed under the Apache License, Version 2.0 (the "License");
 * you may not use this file except in compliance with the License.
 * You may obtain a copy of the License at
 *
 *     http://www.apache.org/licenses/LICENSE-2.0
 *
 * Unless required by applicable law or agreed to in writing, software
 * distributed under the License is distributed on an "AS IS" BASIS,
 * WITHOUT WARRANTIES OR CONDITIONS OF ANY KIND, either express or implied.
 * See the License for the specific language governing permissions and
 * limitations under the License.
 */

#include <algorithm>
#include <deque>
#include <memory>
#include <string>
#include <utility>
#include <vector>

#include "autoware_utils/autoware_utils.hpp"
#include "freespace_planner/freespace_planner_node.hpp"

namespace
{
using autoware_planning_msgs::msg::Scenario;
using autoware_planning_msgs::msg::Trajectory;
using autoware_planning_msgs::msg::TrajectoryPoint;
using freespace_planning_algorithms::AstarSearch;
using freespace_planning_algorithms::PlannerWaypoint;
using freespace_planning_algorithms::PlannerWaypoints;
using geometry_msgs::msg::Accel;
using geometry_msgs::msg::Pose;
using geometry_msgs::msg::PoseArray;
using geometry_msgs::msg::PoseStamped;
using geometry_msgs::msg::TransformStamped;
using geometry_msgs::msg::Twist;
using geometry_msgs::msg::TwistStamped;

bool isActive(const Scenario::ConstSharedPtr & scenario)
{
  if (!scenario) {
    return false;
  }

  const auto & s = scenario->activating_scenarios;
  if (std::find(std::begin(s), std::end(s), Scenario::PARKING) != std::end(s)) {
    return true;
  }

  return false;
}

PoseArray trajectory2PoseArray(const Trajectory & trajectory)
{
  PoseArray pose_array;
  pose_array.header = trajectory.header;

  for (const auto & point : trajectory.points) {
    pose_array.poses.push_back(point.pose);
  }

  return pose_array;
}

std::vector<size_t> getReversingIndices(const Trajectory & trajectory)
{
  std::vector<size_t> indices;

  for (size_t i = 0; i < trajectory.points.size() - 1; ++i) {
    if (trajectory.points.at(i).twist.linear.x * trajectory.points.at(i + 1).twist.linear.x < 0) {
      indices.push_back(i);
    }
  }

  return indices;
}

size_t getNextTargetIndex(
  const size_t trajectory_size, const std::vector<size_t> & reversing_indices,
  const size_t current_target_index)
{
  if (!reversing_indices.empty()) {
    for (const auto reversing_index : reversing_indices) {
      if (reversing_index > current_target_index) {
        return reversing_index;
      }
    }
  }

  return trajectory_size - 1;
}

Trajectory getPartialTrajectory(
  const Trajectory & trajectory, const size_t start_index, const size_t end_index)
{
  Trajectory partial_trajectory;
  partial_trajectory.header = trajectory.header;
  partial_trajectory.header.stamp = rclcpp::Clock().now();

  partial_trajectory.points.reserve(trajectory.points.size());
  for (size_t i = start_index; i <= end_index; ++i) {
    partial_trajectory.points.push_back(trajectory.points.at(i));
  }

  // Modify velocity at start/end point
  if (partial_trajectory.points.size() >= 2) {
    partial_trajectory.points.front().twist.linear.x =
      partial_trajectory.points.at(1).twist.linear.x;
  }
  if (!partial_trajectory.points.empty()) {
    partial_trajectory.points.back().twist.linear.x = 0;
  }

  return partial_trajectory;
}

double calcDistance2d(
  const Trajectory & trajectory, const Pose & pose)
{
  const auto idx = autoware_utils::findNearestIndex(trajectory.points, pose.position);
  return autoware_utils::calcDistance2d(trajectory.points.at(idx), pose);
}

Pose transformPose(
  const Pose & pose, const TransformStamped & transform)
{
  PoseStamped transformed_pose;
  PoseStamped orig_pose;
  orig_pose.pose = pose;
  tf2::doTransform(orig_pose, transformed_pose, transform);

  return transformed_pose.pose;
}

Trajectory createTrajectory(
  const PoseStamped & current_pose, const PlannerWaypoints & planner_waypoints,
  const double & velocity)
{
  Trajectory trajectory;
  trajectory.header = planner_waypoints.header;

  for (const auto & awp : planner_waypoints.waypoints) {
    TrajectoryPoint point;

    point.pose = awp.pose.pose;

    point.accel = Accel();
    point.twist = Twist();

    point.pose.position.z = current_pose.pose.position.z;  // height = const
    point.twist.linear.x = velocity / 3.6;                 // velocity = const

    // switch sign by forward/backward
    point.twist.linear.x = (awp.is_back ? -1 : 1) * point.twist.linear.x;

    trajectory.points.push_back(point);
  }

  return trajectory;
}

Trajectory createStopTrajectory(const PoseStamped & current_pose)
{
  PlannerWaypoints waypoints;
  PlannerWaypoint waypoint;

  waypoints.header.stamp = rclcpp::Clock().now();
  waypoints.header.frame_id = current_pose.header.frame_id;
  waypoint.pose.header = waypoints.header;
  waypoint.pose.pose = current_pose.pose;
  waypoint.is_back = false;
  waypoints.waypoints.push_back(waypoint);

  return createTrajectory(current_pose, waypoints, 0.0);
}

bool isStopped(
  const std::deque<TwistStamped::ConstSharedPtr> & twist_buffer,
  const double th_stopped_velocity_mps)
{
  for (const auto & twist : twist_buffer) {
    if (std::abs(twist->twist.linear.x) > th_stopped_velocity_mps) {
      return false;
    }
  }
  return true;
}

}  // namespace

namespace freespace_planner
{
FreespacePlannerNode::FreespacePlannerNode(const rclcpp::NodeOptions & node_options)
: Node("freespace_planner", node_options)
{
  using std::placeholders::_1;

  // NodeParam
  {
<<<<<<< HEAD
    node_param_.waypoints_velocity = declare_parameter("waypoints_velocity", 5.0);
    node_param_.update_rate = declare_parameter("update_rate", 1.0);
    node_param_.th_arrived_distance_m = declare_parameter("th_arrived_distance_m", 1.0);
    node_param_.th_stopped_time_sec = declare_parameter("th_stopped_time_sec", 1.0);
    node_param_.th_stopped_velocity_mps = declare_parameter("th_stopped_velocity_mps", 0.01);
    node_param_.th_course_out_distance_m = declare_parameter("th_course_out_distance_m", 3.0);
    node_param_.replan_when_obstacle_found = declare_parameter("replan_when_obstacle_found", true);
    node_param_.replan_when_course_out = declare_parameter("replan_when_course_out", true);
=======
    auto & p = node_param_;
    p.planning_algorithm = declare_parameter("planning_algorithm", "astar");
    p.waypoints_velocity = declare_parameter("waypoints_velocity", 5.0);
    p.update_rate = declare_parameter("update_rate", 1.0);
    p.th_arrived_distance_m = declare_parameter("th_arrived_distance_m", 1.0);
    p.th_stopped_time_sec = declare_parameter("th_stopped_time_sec", 1.0);
    p.th_stopped_velocity_mps = declare_parameter("th_stopped_velocity_mps", 0.01);
    p.th_course_out_distance_m = declare_parameter("th_course_out_distance_m", 3.0);
    p.replan_when_obstacle_found = declare_parameter("replan_when_obstacle_found", true);
    p.replan_when_course_out = declare_parameter("replan_when_course_out", true);
>>>>>>> 1c43dc0d
    declare_parameter<bool>("is_completed", false);
  }

  // Planning
  getPlanningCommonParam();
  getAstarParam();

  // Subscribers
  {
    route_sub_ = create_subscription<Route>(
      "~/input/route", 1, std::bind(&FreespacePlannerNode::onRoute, this, _1));
    occupancy_grid_sub_ = create_subscription<OccupancyGrid>(
      "~/input/occupancy_grid", 1, std::bind(&FreespacePlannerNode::onOccupancyGrid, this, _1));
    scenario_sub_ = create_subscription<Scenario>(
      "~/input/scenario", 1, std::bind(&FreespacePlannerNode::onScenario, this, _1));
    twist_sub_ = create_subscription<TwistStamped>(
      "~/input/twist", 100, std::bind(&FreespacePlannerNode::onTwist, this, _1));
  }

  // Publishers
  {
    rclcpp::QoS qos{1};
    qos.transient_local();  // latch
    trajectory_pub_ = create_publisher<Trajectory>("~/output/trajectory", qos);
    debug_pose_array_pub_ = create_publisher<PoseArray>("~/debug/pose_array", qos);
    debug_partial_pose_array_pub_ = create_publisher<PoseArray>("~/debug/partial_pose_array", qos);
  }

  // TF
  {
    tf_buffer_ = std::make_shared<tf2_ros::Buffer>(get_clock());
    tf_listener_ = std::make_shared<tf2_ros::TransformListener>(*tf_buffer_);
  }

  // Timer
  {
    auto timer_callback = std::bind(&FreespacePlannerNode::onTimer, this);
    const auto period = rclcpp::Rate(node_param_.update_rate).period();
    timer_ = std::make_shared<rclcpp::GenericTimer<decltype(timer_callback)>>(
      get_clock(), period, std::move(timer_callback), get_node_base_interface()->get_context());
    get_node_timers_interface()->add_timer(timer_, nullptr);
  }
}

void FreespacePlannerNode::getPlanningCommonParam()
{
  auto & p = planner_common_param_;

  // base configs
  p.time_limit = declare_parameter("time_limit", 5000.0);

  // robot configs
  // TODO(Kenji Miyake): obtain from vehicle_info
  p.vehicle_shape.length = declare_parameter("robot_length", 4.5);
  p.vehicle_shape.width = declare_parameter("robot_width", 1.75);
  p.vehicle_shape.base2back = declare_parameter("robot_base2back", 1.0);
  p.minimum_turning_radius = declare_parameter("minimum_turning_radius", 0.5);
  p.maximum_turning_radius = declare_parameter("maximum_turning_radius", 6.0);
  p.turning_radius_size = declare_parameter("turning_radius_size", 11);
  p.maximum_turning_radius = std::max(
    p.maximum_turning_radius,
    p.minimum_turning_radius);
  p.turning_radius_size = std::max(p.turning_radius_size, 1);

  // search configs
  p.theta_size = declare_parameter("theta_size", 48);
  p.angle_goal_range = declare_parameter("angle_goal_range", 6.0);
  p.curve_weight = declare_parameter("curve_weight", 1.2);
  p.reverse_weight = declare_parameter("reverse_weight", 2.00);
  p.lateral_goal_range = declare_parameter("lateral_goal_range", 0.5);
  p.longitudinal_goal_range =
    declare_parameter("longitudinal_goal_range", 2.0);

  // costmap configs
  p.obstacle_threshold = declare_parameter("obstacle_threshold", 100);
}

void FreespacePlannerNode::getAstarParam()
{
  auto & p = astar_param_;
  p.only_behind_solutions = declare_parameter("astar.only_behind_solutions", false);
  p.use_back = declare_parameter("astar.use_back", true);
  p.distance_heuristic_weight = declare_parameter("astar.distance_heuristic_weight", 1.0);
}

void FreespacePlannerNode::onRoute(const Route::ConstSharedPtr msg)
{
  route_ = msg;

  goal_pose_.header = msg->header;
  goal_pose_.pose = msg->goal_pose;

  reset();
}

void FreespacePlannerNode::onOccupancyGrid(const OccupancyGrid::ConstSharedPtr msg)
{
  occupancy_grid_ = msg;
}

void FreespacePlannerNode::onScenario(
  const Scenario::ConstSharedPtr msg)
{
  scenario_ = msg;
}

void FreespacePlannerNode::onTwist(const TwistStamped::ConstSharedPtr msg)
{
  twist_ = msg;

  twist_buffer_.push_back(msg);

  // Delete old data in buffer
  while (true) {
    const auto time_diff =
      rclcpp::Time(msg->header.stamp) - rclcpp::Time(twist_buffer_.front()->header.stamp);

    if (time_diff.seconds() < node_param_.th_stopped_time_sec) {
      break;
    }

    twist_buffer_.pop_front();
  }
}

bool FreespacePlannerNode::isPlanRequired()
{
  if (trajectory_.points.empty()) {
    return true;
  }

  if (node_param_.replan_when_obstacle_found) {
    algo_->setMap(*occupancy_grid_);

    const size_t nearest_index_partial =
      autoware_utils::findNearestIndex(partial_trajectory_.points, current_pose_.pose.position);
    const size_t end_index_partial = partial_trajectory_.points.size() - 1;

    const auto forward_trajectory =
      getPartialTrajectory(partial_trajectory_, nearest_index_partial, end_index_partial);

    const bool is_obstacle_found =
      algo_->hasObstacleOnTrajectory(trajectory2PoseArray(forward_trajectory));
    if (is_obstacle_found) {
      RCLCPP_INFO(get_logger(), "Found obstacle");
      return true;
    }
  }

  if (node_param_.replan_when_course_out) {
    const bool is_course_out =
      calcDistance2d(trajectory_, current_pose_.pose) > node_param_.th_course_out_distance_m;
    if (is_course_out) {
      RCLCPP_INFO(get_logger(), "Course out");
      return true;
    }
  }

  return false;
}

void FreespacePlannerNode::updateTargetIndex()
{
  const auto is_near_target =
    autoware_utils::calcDistance2d(trajectory_.points.at(target_index_), current_pose_) <
    node_param_.th_arrived_distance_m;

  const auto is_stopped = isStopped(twist_buffer_, node_param_.th_stopped_velocity_mps);

  if (is_near_target && is_stopped) {
    const auto new_target_index =
      getNextTargetIndex(trajectory_.points.size(), reversing_indices_, target_index_);

    if (new_target_index == target_index_) {
      // Finished publishing all partial trajectories
      is_completed_ = true;
      this->set_parameter(rclcpp::Parameter("is_completed", true));
      RCLCPP_INFO_THROTTLE(
        get_logger(), *get_clock(), 1000, "Freespace planning completed");
    } else {
      // Switch to next partial trajectory
      prev_target_index_ = target_index_;
      target_index_ =
        getNextTargetIndex(trajectory_.points.size(), reversing_indices_, target_index_);
    }
  }
}

void FreespacePlannerNode::onTimer()
{
  // Check all inputs are ready
  if (!occupancy_grid_ || !route_ || !scenario_ || !twist_) {
    return;
  }

  if (!isActive(scenario_)) {
    reset();
    return;
  }

  if (is_completed_) {
    return;
  }

  // Get current pose
  constexpr const char * vehicle_frame = "base_link";
  current_pose_ =
    autoware_utils::transform2pose(getTransform(occupancy_grid_->header.frame_id, vehicle_frame));
  if (current_pose_.header.frame_id == "") {
    return;
  }

  initializePlanningAlgorithm();
  if (isPlanRequired()) {
    reset();

    // Stop before planning new trajectory
    const auto stop_trajectory = createStopTrajectory(current_pose_);
    trajectory_pub_->publish(stop_trajectory);
    debug_pose_array_pub_->publish(trajectory2PoseArray(stop_trajectory));
    debug_partial_pose_array_pub_->publish(trajectory2PoseArray(stop_trajectory));

    // Plan new trajectory
    planTrajectory();
  }

  // StopTrajectory
  if (trajectory_.points.size() <= 1) {
    return;
  }

  // Update partial trajectory
  updateTargetIndex();
  partial_trajectory_ = getPartialTrajectory(trajectory_, prev_target_index_, target_index_);

  // Publish messages
  trajectory_pub_->publish(partial_trajectory_);
  debug_pose_array_pub_->publish(trajectory2PoseArray(trajectory_));
  debug_partial_pose_array_pub_->publish(trajectory2PoseArray(partial_trajectory_));
}

void FreespacePlannerNode::planTrajectory()
{
  // Extend robot shape
  freespace_planning_algorithms::VehicleShape extended_vehicle_shape =
    planner_common_param_.vehicle_shape;
  constexpr double margin = 1.0;
  extended_vehicle_shape.length += margin;
  extended_vehicle_shape.width += margin;
  extended_vehicle_shape.base2back += margin / 2;

  // Provide robot shape and map for the planner
  algo_->setVehicleShape(extended_vehicle_shape);
  algo_->setMap(*occupancy_grid_);

  // Calculate poses in costmap frame
  const auto current_pose_in_costmap_frame = transformPose(
    current_pose_.pose,
    getTransform(occupancy_grid_->header.frame_id, current_pose_.header.frame_id));

  const auto goal_pose_in_costmap_frame = transformPose(
    goal_pose_.pose, getTransform(occupancy_grid_->header.frame_id, goal_pose_.header.frame_id));

  // execute planning
  const rclcpp::Time start = get_clock()->now();
  const bool result = algo_->makePlan(current_pose_in_costmap_frame, goal_pose_in_costmap_frame);
  const rclcpp::Time end = get_clock()->now();

  RCLCPP_INFO(get_logger(), "Freespace planning: %f [s]", (end - start).seconds());

  if (result) {
    RCLCPP_INFO(get_logger(), "Found goal!");
    trajectory_ =
      createTrajectory(current_pose_, algo_->getWaypoints(), node_param_.waypoints_velocity);
    reversing_indices_ = getReversingIndices(trajectory_);
    prev_target_index_ = 0;
    target_index_ =
      getNextTargetIndex(trajectory_.points.size(), reversing_indices_, prev_target_index_);

  } else {
    RCLCPP_INFO(get_logger(), "Can't find goal...");
    reset();
  }
}

void FreespacePlannerNode::reset()
{
  trajectory_ = Trajectory();
  partial_trajectory_ = Trajectory();
  is_completed_ = false;
  this->set_parameter(rclcpp::Parameter("is_completed", false));
}

TransformStamped FreespacePlannerNode::getTransform(
  const std::string & from, const std::string & to)
{
  TransformStamped tf;
  try {
    tf =
      tf_buffer_->lookupTransform(from, to, rclcpp::Time(0), rclcpp::Duration::from_seconds(1.0));
  } catch (const tf2::TransformException & ex) {
    RCLCPP_ERROR(get_logger(), "%s", ex.what());
  }
  return tf;
}

void FreespacePlannerNode::initializePlanningAlgorithm()
{
  if (node_param_.planning_algorithm == "astar") {
    algo_.reset(new AstarSearch(planner_common_param_, astar_param_));
  } else {
    throw std::runtime_error(
            "No such algorithm named " + node_param_.planning_algorithm + " exists.");
  }
}
}  // namespace freespace_planner

#include "rclcpp_components/register_node_macro.hpp"
RCLCPP_COMPONENTS_REGISTER_NODE(freespace_planner::FreespacePlannerNode)<|MERGE_RESOLUTION|>--- conflicted
+++ resolved
@@ -215,16 +215,6 @@
 
   // NodeParam
   {
-<<<<<<< HEAD
-    node_param_.waypoints_velocity = declare_parameter("waypoints_velocity", 5.0);
-    node_param_.update_rate = declare_parameter("update_rate", 1.0);
-    node_param_.th_arrived_distance_m = declare_parameter("th_arrived_distance_m", 1.0);
-    node_param_.th_stopped_time_sec = declare_parameter("th_stopped_time_sec", 1.0);
-    node_param_.th_stopped_velocity_mps = declare_parameter("th_stopped_velocity_mps", 0.01);
-    node_param_.th_course_out_distance_m = declare_parameter("th_course_out_distance_m", 3.0);
-    node_param_.replan_when_obstacle_found = declare_parameter("replan_when_obstacle_found", true);
-    node_param_.replan_when_course_out = declare_parameter("replan_when_course_out", true);
-=======
     auto & p = node_param_;
     p.planning_algorithm = declare_parameter("planning_algorithm", "astar");
     p.waypoints_velocity = declare_parameter("waypoints_velocity", 5.0);
@@ -235,7 +225,6 @@
     p.th_course_out_distance_m = declare_parameter("th_course_out_distance_m", 3.0);
     p.replan_when_obstacle_found = declare_parameter("replan_when_obstacle_found", true);
     p.replan_when_course_out = declare_parameter("replan_when_course_out", true);
->>>>>>> 1c43dc0d
     declare_parameter<bool>("is_completed", false);
   }
 
