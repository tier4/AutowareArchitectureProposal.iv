# Behavior Velocity Planner

## Overview

`behavior_velocity_planner` is a planner that adjust velocity based on the traffic rules.
It consists of several modules.

- Blind Spot
- Crosswalk
- Detection Area
- Intersection
- Stop Line
- Traffic Light
- Occlusion Spot

When each module plans velocity, it considers based on `base_link`(center of rear-wheel axis) pose.
So for example, in order to stop at a stop line with the vehicles' front on the stop line, it calculates `base_link` position from the distance between `base_link` to front and modifies path velocity from the `base_link` position.

![set_stop_velocity](./docs/set_stop_velocity.drawio.svg)

## Input topics

| Name                          | Type                                             | Description          |
| ----------------------------- | ------------------------------------------------ | -------------------- |
| `~input/path_with_lane_id`    | autoware_planning_msgs::PathWithLaneId           | path with lane_id    |
| `~input/vector_map`           | autoware_lanelet2_msgs::MapBin                   | vector map           |
| `~input/vehicle_velocity`     | geometry_msgs::TwistStamped                      | vehicle velocity     |
| `~input/dynamic_objects`      | autoware_perception_msgs::DynamicObjectArray     | dynamic objects      |
| `~input/no_ground_pointcloud` | sensor_msgs::PointCloud2                         | obstacle pointcloud  |
| `~input/traffic_light_states` | autoware_perception_msgs::TrafficLightStateArray | traffic light states |

## Output topics

| Name                   | Type                                    | Description                            |
| ---------------------- | --------------------------------------- | -------------------------------------- |
| `~output/path`         | autoware_planning_msgs::Path            | path to be followed                    |
| `~output/stop_reasons` | autoware_planning_msgs::StopReasonArray | reasons that cause the vehicle to stop |

## Node parameters

| Parameter               | Type   | Description                                                                         |
| ----------------------- | ------ | ----------------------------------------------------------------------------------- |
| `launch_blind_spot`     | bool   | whether to launch blind_spot module                                                 |
| `launch_crosswalk`      | bool   | whether to launch crosswalk module                                                  |
| `launch_detection_area` | bool   | whether to launch detection_area module                                             |
| `launch_intersection`   | bool   | whether to launch intersection module                                               |
| `launch_traffic_light`  | bool   | whether to launch traffic light module                                              |
| `launch_stop_line`      | bool   | whether to launch stop_line module                                                  |
| `launch_occlusion_spot` | bool   | whether to launch occlusion_spot module                                             |
| `forward_path_length`   | double | forward path length                                                                 |
| `backward_path_length`  | double | backward path length                                                                |
| `max_accel`             | double | (to be a global parameter) max acceleration of the vehicle                          |
| `delay_response_time`   | double | (to be a global parameter) delay time of the vehicle's response to control commands |

## Modules

### Stop Line

#### Role

This module plans velocity so that the vehicle can stop right before stop lines and restart driving after stopped.

#### Module Parameters

| Parameter         | Type   | Description                                                                                    |
| ----------------- | ------ | ---------------------------------------------------------------------------------------------- |
| `stop_margin`     | double | a margin that the vehicle tries to stop before stop_line                                       |
| `stop_check_dist` | double | when the vehicle is within `stop_check_dist` from stop_line and stopped, move to STOPPED state |

#### Flowchart

```plantuml
@startuml
title modifyPathVelocity
start

:find collision between path and stop_line;

if (collision is found?) then (yes)
else (no)
  stop
endif

:find offset segment;

:calculate stop pose;

:calculate distance to stop line;

if (state is APPROACH) then (yes)
  :set stop velocity;

  if (vehicle is within stop_check_dist?) then (yes)
    if (vehicle is stopped?) then (yes)
      :change state to STOPPED;
    endif
  endif
else if (state is STOPPED) then (yes)
  if (vehicle started to move?) then (yes)
    :change state to START;
  endif
else if (state is START) then (yes)
  if ([optional] far from stop line?) then (yes)
    :change state to APPROACH;
  endif
endif

stop
@enduml
```

This algorithm is based on `segment`.
`segment` consists of two node points. It's useful for removing boundary conditions because if `segment(i)` exists we can assume `node(i)` and `node(i+1)` exist.

![node_and_segment](./docs/stop_line/node_and_segment.drawio.svg)

First, this algorithm finds a collision between reference path and stop line.
Then, we can get `collision segment` and `collision point`.

![find_collision_segment](./docs/stop_line/find_collision_segment.drawio.svg)

Next, based on `collision point`, it finds `offset segment` by iterating backward points up to a specific offset length.
The offset length is `stop_margin`(parameter) + `base_link to front`(to adjust head pose to stop line).
Then, we can get `offset segment` and `offset from segment start`.

![find_offset_segment](./docs/stop_line/find_offset_segment.drawio.svg)

After that, we can calculate a offset point from `offset segment` and `offset`. This will be `stop_pose`.

![calculate_stop_pose](./docs/stop_line/calculate_stop_pose.drawio.svg)

### Traffic Light

#### Role

Judgement of a stop and a velocity planning according to a traffic light color.

![brief](./docs/traffic_light/traffic_light.svg)

#### Launch Timing

Launches when there is a traffic light on a target lane

#### Algorithm

1. Obtains a traffic light mapped to the route and a stop line correspond to the traffic light from a map information.

2. Uses the highest reliability one of the traffic light recognition result and if the color of that was red, generates a stop point.

3. When vehicle current velocity is

   - higher than 2.0m/s ⇒ pass judge(using next slide formula)

   - lower than 2.0m/s ⇒ stop

4. When it to be judged that vehicle can’t stop before stop line, autoware chooses one of the following behaviors

   - "can pass through" stop line during yellow lamp => pass

   - "can’t pass through" stop line during yellow lamp => emergency stop

#### Dilemma Zone

![brief](./docs/traffic_light/traffic_light_dilemma.svg)

- yellow lamp line

  It’s called “yellow lamp line” which shows the distance traveled by the vehicle during yellow lamp.

- dilemma zone

  It’s called “dilemma zone” which satisfies following conditions:

  - vehicle can’t pass through stop line during yellow lamp.(right side of the yellow lamp line)

  - vehicle can’t stop under deceleration and jerk limit.(left side of the pass judge curve)

    ⇒emergency stop(relax deceleration and jerk limitation in order to observe the traffic regulation)

- optional zone

  It’s called “optional zone” which satisfies following conditions:

  - vehicle can pass through stop line during yellow lamp.(left side of the yellow lamp line)

  - vehicle can stop under deceleration and jerk limit.(right side of the pass judge curve)

    ⇒ stop(autoware selects the safety choice)

#### Module Parameters

| Parameter                   | Type   | Description                                     |
| --------------------------- | ------ | ----------------------------------------------- |
| `stop_margin`               | double | [m] margin before stop point                    |
| `tl_state_timeout`          | double | [s] time out for detected traffic light result. |
| `external_tl_state_timeout` | double | [s] time out for external traffic input         |
| `yellow_lamp_period`        | double | [s] time for yellow lamp                        |
| `enable_pass_judge`         | bool   | [-] weather to use pass judge                   |

#### Flowchart

```plantuml
@startuml
title modifyPathVelocity
start

:calc stop point and insert index;

:find offset segment;

:calculate stop pose;

:calculate distance to stop line;

if (state is APPROACH) then (yes)
  :set stop velocity;
  if (distance to stop point is below singed dead line length(-2[m])) then (yes)
    :change state to GO_OUT;
    stop
  elseif (no stop signal) then (yes)
    :change previous state to STOP;
    stop
  elseif (not pass through) then (yes)
    :insert stop pose;
    :change previous state to STOP;
    stop
  else(no)
    stop
  endif
elseif(state is GO_OUT) then (yes)
  if (signed arc length to stop line is more than restart length(1[m])) then (yes)
    :change state to APPROACH;
  endif
  stop
else(no)
  stop
endif

@enduml
```

### Intersection

#### Role

Judgement whether a vehicle can go into an intersection or not by a dynamic object information, and planning a velocity of the start/stop

![brief](./docs/intersection/intersection.svg)

#### Launch Timing

Launches when there is an intersection area on a target lane

#### Module Parameters

| Parameter                                     | Type   | Description                                                                   |
| --------------------------------------------- | ------ | ----------------------------------------------------------------------------- |
| `intersection/state_transit_margin_time`      | double | [m] time margin to change state                                               |
| `intersection/decel_velocity`                 | double | [m] deceleration velocity in intersection                                     |
<<<<<<< HEAD
| `intersection/path_expand_width`              | bool   | [m] path area to see with expansion                                           |
=======
>>>>>>> f9cd0b77
| `intersection/stop_line_margin`               | double | [m] margin before stop line                                                   |
| `intersection/stuck_vehicle_detect_dist`      | double | [m] this should be the length between cars when they are stopped.             |
| `intersection/stuck_vehicle_ignore_dist`      | double | [m] obstacle stop max distance(5.0m) + stuck vehicle size / 2 (0.0m-)         |
| `intersection/stuck_vehicle_vel_thr`          | double | [m/s] velocity below 3[km/h] is ignored by default                            |
| `intersection/intersection_velocity`          | double | [m/s] velocity to pass intersection. 10[km/h] is by default                   |
| `intersection/intersection_max_accel`         | double | [m/s^2] acceleration in intersection                                          |
| `intersection/detection_area_margin`          | double | [m] range for expanding detection area                                        |
| `intersection/detection_area_length`          | double | [m] range for lidar detection 200m is by default                              |
| `intersection/detection_area_angle_threshold` | double | [rad] threshold of angle difference between the detection object and lane     |
| `intersection/min_predicted_path_confidence`  | double | [-] minimum confidence value of predicted path to use for collision detection |
<<<<<<< HEAD
=======
| `collision_start_margin_time`                 | double | [s] margin time before objects enter intersection lane                        |
| `collision_end_margin_time`                   | double | [s] margin time after objects exit intersection lane                          |
>>>>>>> f9cd0b77
| `merge_from_private_road/stop_duration_sec`   | double | [s] duration to stop                                                          |

#### Flowchart

```plantuml
@startuml
title modifyPathVelocity
start

:get object polygon;

partition get_objective_polygon {

:get "right-of-way" lanelets from ego lanelet;

:get previous and following ego lanelet from routing graph;

:get all conflicting lanelets with ego lane;

:exclude yield and ego lanelets from conflicting lanelets;

:update conflicting and objective polygon;
}

:get external Input;

:generate stop line;

if (not generate stop line) then (yes)
  stop
else (no)
endif

if (stop line index or pass judge index is same lane as ego?) then (yes)
  stop
else (no)
endif

if (not found closest index?) then (yes)
  stop
else (no)
endif

if (state is GO and over pass judge line and no external stop) then (yes)
  stop
else (no)
endif

if (has collision or is stuck vehicle in intersection?) then (yes)
  :set is_entry_prohibited true;
  :set state from external input;
else (no)
endif

:set state with margin time;

if (current state is same as previous state) then (yes)
  :reset timer;
else if (state is GO->STOP) then (yes)
  :set state as STOP;
  :reset timer;
else if (state is STOP -> GO) then (yes)
  if (start time is not set) then (yes)
    :set start time;
  else(no)
   :calculate duration;
   if(duration is more than margin time)then (yes)
    :set state GO;
    :reset timer;
   endif
  endif
endif

if (state is STOP?) then (yes)
  :set velocity;
  if (stop required?) then (yes)
    :publish stop reason and stop factor;
  endif
else(no)
endif
stop

@enduml
```

NOTE current state is treated as `STOP` if `is_entry_prohibited` = `true` else `GO`

### CrossWalk

#### Role

Judgement whether a vehicle can go into a crosswalk and plan a velocity of the start/stop.

#### Launch Timing

Launches when there is a crosswalk on the target lane.

#### Module Parameters

| Parameter                                              | Type   | Description                                                              |
| ------------------------------------------------------ | ------ | ------------------------------------------------------------------------ |
| `crosswalk/stop_line_distance`                         | double | [m] make stop line away from crosswalk when no explicit stop line exists |
| `crosswalk/stop_margin`                                | double | [m] a margin that the vehicle tries to stop before stop_line             |
| `crosswalk/slow_margin`                                | bool   | [m] a margin that the vehicle tries to slow down before stop_line        |
| `crosswalk/slow_velocity`                              | double | [m] a slow down velocity                                                 |
| `crosswalk/stop_dynamic_object_prediction_time_margin` | double | [s] time margin for decision of ego vehicle to stop or not               |
| `walkway/stop_line_distance`                           | double | [m] make stop line away from crosswalk when no explicit stop line exists |
| `walkway/stop_margin`                                  | double | [m] a margin that the vehicle tries to stop before walkway               |
| `walkway/stop_duration_sec`                            | double | [s] time margin for decision of ego vehicle to stop                      |

#### Flowchart

flow chart is almost the same as stop line.

### Detection Area

#### Role

If pointcloud is detected in a detection area defined on a map, the stop planning will be executed at the predetermined point.

![brief](./docs/detection_area/detection_area.svg)

#### Launch Timing

Launches if there is a detection area on the target lane.

### Algorithm

1. Gets a detection area and stop line from map information and confirms if there is pointcloud in the detection area
2. Inserts stop point l[m] in front of the stop line
3. Inserts a pass judge point to a point where the vehicle can stop with a max deceleration
4. Sets velocity as zero behind the stop line when the ego-vehicle is in front of the pass judge point
5. If the ego vehicle has passed the pass judge point already, it doesn’t stop and pass through.

#### Module Parameters

| Parameter             | Type   | Description                                                                                        |
| --------------------- | ------ | -------------------------------------------------------------------------------------------------- |
| `stop_margin`         | double | [m] a margin that the vehicle tries to stop before stop_line                                       |
| `use_dead_line`       | bool   | [-] weather to use dead line or not                                                                |
| `dead_line_margin`    | double | [m] ignore threshold that vehicle behind is collide with ego vehicle or not                        |
| `use_pass_judge_line` | bool   | [-] weather to use pass judge line or not                                                          |
| `state_clear_time`    | double | [s] when the vehicle is stopping for certain time without incoming obstacle, move to STOPPED state |

#### Flowchart

```plantuml
@startuml
title modifyPathVelocity
start

:get obstacle point cloud in detection area;

if (no obstacle point cloud in detection area?) then (yes)
else (no)
  :set last time obstacle found;
endif

:get clear stop state duration;

if (clear stop state duration is more than state_clear_time?) then (yes)
  :set current state GO;
  :reset clear stop state duration;
  stop
else (no)
endif

if (use dead line?) then (yes)
  :create dead line point;
  if (Is there dead line point?) then (yes)
    if (Is over dead line point?) then (yes)
      stop
    endif
  endif
endif

:calculate stop point;

if (stop point?) then (yes)
else (no)
  stop
endif


if (state is not stop and ego vehicle over line?) then (yes)
  stop
endif

if (use pass judge line?) then (yes)
  if (state is not STOP and not enough braking distance?) then (yes)
    stop
  endif
endif

:set state STOP;

:inset stop point;

:append stop reason and stop factor;

stop
@enduml
```

### Blind Spot

#### Role

Blind spot check while turning right/left by a dynamic object information, and planning and planning of a velocity of the start/stop.

![brief](./docs/blind_spot/blind_spot.svg)

### Definition

Sets a stop line, a pass judge line, a detection area and conflict area based on a map information and a self position.

- Stop line : Automatically created based on crossing lane information.

- Pass judge line : A position to judge if stop or not to avoid a rapid brake.

- Detection area : Right/left side area of the self position.

- Conflict area : Right/left side area from the self position to the stop line.

#### Module Parameters

| Parameter                       | Type   | Description                                                                 |
| ------------------------------- | ------ | --------------------------------------------------------------------------- |
| `stop_line_margin`              | double | [m] a margin that the vehicle tries to stop before stop_line                |
| `backward_length`               | double | [m] distance from closest path point to the edge of beginning point.        |
| `ignore_width_from_center_line` | double | [m] ignore threshold that vehicle behind is collide with ego vehicle or not |
| `max_future_movement_time`      | double | [s] maximum time for considering future movement of object                  |

#### Flowchart

```plantuml
@startuml
title modifyPathVelocity
start

if (ego is turning right or left ?) then (yes)
else (no)
  stop
endif

:calculate pass judge Line;

if (ego vehicle is not after pass judge line?) then (yes)
else (no)
  stop
endif

:check obstacle in blind spot;

if (obstacle found in blind spot?) then (yes)
  :set current state as STOP;
else (no)
  :set current state as GO;
endif

:set state with margin time;

if (current state is same as previous state) then (yes)
  :reset timer;
else if (state is GO->STOP) then (yes)
  :set state as STOP;
  :reset timer;
else if (state is STOP -> GO) then (yes)
  if (start time is not set) then (yes)
    :set start time;
  else(no)
   :calculate duration;
   if(duration is more than margin time)then (yes)
    :set state GO;
    :reset timer;
   endif
  endif
endif


if (state is STOP) then (yes)
  :set stop velocity;

  :set stop reason and factor;
endif

stop
@enduml
```

### Occlusion Spot

#### Role

This module plans safe velocity to slow down before reaching collision point that hidden object is darting out from `occlusion spot` where driver can't see clearly because of obstacles.

![brief](./docs/occlusion_spot/occlusion_spot.svg)

#### Occlusion Spot Private

This module only works in private road and use occupancy grid map to detect occlusion spots.

#### Occlusion Spot Public

This module only works in public road and use dynamic objects to detect occlusion spots.

Considering all occupancy grid cells inside focus range requires a lot of computation cost, so this module ignores to search farther occlusion spot which is longitudinally or laterally slice once occlusion spot is found.

![brief](./docs/occlusion_spot/sidewalk_slice.svg)

##### Definition

This module insert safe velocity at collision point and show virtual wall at intersection below.

![brief](./docs/occlusion_spot/possible_collision_info.svg)

#### Module Parameters

| Parameter            | Type   | Description                                                               |
| -------------------- | ------ | ------------------------------------------------------------------------- |
| `pedestrian_vel`     | double | [m/s] maximum velocity assumed pedestrian coming out from occlusion point |
| `safety_time_buffer` | double | [m/s] time buffer for the system delay                                    |

| Parameter /threshold    | Type   | Description                                               |
| ----------------------- | ------ | --------------------------------------------------------- |
| `detection_area_length` | double | [m] the length of path to consider occlusion spot         |
| `stuck_vehicle_vel`     | double | [m/s] velocity below this value is assumed to stop        |
| `lateral_distance`      | double | [m] maximum lateral distance to consider hidden collision |

| Parameter /(public or private)\_road | Type   | Description                                                          |
| ------------------------------------ | ------ | -------------------------------------------------------------------- |
| `min_velocity`                       | double | [m/s] minimum velocity to ignore occlusion spot                      |
| `ebs_decel`                          | double | [m/s^2] maximum deceleration to assume for emergency braking system. |
| `pbs_decel`                          | double | [m/s^2] deceleration to assume for predictive braking system         |

| Parameter /sidewalk       | Type   | Description                                                     |
| ------------------------- | ------ | --------------------------------------------------------------- |
| `min_occlusion_spot_size` | double | [m] the length of path to consider occlusion spot               |
| `focus_range`             | double | [m] buffer around the ego path used to build the sidewalk area. |

| Parameter /grid  | Type   | Description                                                     |
| ---------------- | ------ | --------------------------------------------------------------- |
| `free_space_max` | double | [-] maximum value of a free space cell in the occupancy grid    |
| `occupied_min`   | double | [-] buffer around the ego path used to build the sidewalk area. |

#### Flowchart

```plantuml
@startuml
title modifyPathVelocity (Private/Public) Road
start

:get current road type;

if (road type is PUBLIC) then (yes)
  :use dynamic object array info;
else if (road type is PRIVATE) then (yes)
  :use occupancy grid map info;
else (no)
  stop
endif

:generate possible collision;

:find possible collision between path and occlusion spot;

if (possible collision is found?) then (yes)
else (no)
  stop
endif

:calculate collision path point;

:calculate safe velocity consider lateral distance and safe velocity;

:insertSafeVelocityToPath;

stop
@enduml
<<<<<<< HEAD
=======
```

### No Stopping Area

#### Role

This module plans to avoid stop in 'no stopping area`.

![brief](./docs/no_stopping_area/NoStoppingArea.svg)

#### ModelParameter

| Parameter                    | Type   | Description                                                         |
| ---------------------------- | ------ | ------------------------------------------------------------------- |
| `state_clear_time`           | double | [s] time to clear stop state                                        |
| `stuck_vehicle_vel_thr`      | double | [m/s] vehicles below this velocity are considered as stuck vehicle. |
| `stop_margin`                | double | [m] margin to stop line at no stopping area                         |
| `dead_line_margin`           | double | [m] if ego pass this position GO                                    |
| `stop_line_margin`           | double | [m] margin to auto-gen stop line at no stopping area                |
| `detection_area_length`      | double | [m] length of searching polygon                                     |
| `stuck_vehicle_front_margin` | double | [m] obstacle stop max distance                                      |

#### Flowchart

```plantuml
@startuml
title modifyPathVelocity
start

if (ego path has "no stopping area" ?) then (yes)
else (no)
  stop
endif

partition pass_through_condition {
if (ego vehicle is not after dead line?) then (yes)
else (no)
  stop
endif
if (ego vehicle is stoppable before stop line consider jerk limit?) then (yes)
else (no)
  stop
endif
}
note right
  - ego vehicle is already over dead line(1.0[m] forward stop line) Do Not Stop.
  - "pass through or not" considering jerk limit is judged only once to avoid chattering.
end note

:generate ego "stuck_vehicle_detect_area" polygon;
note right
"stuck_vehicle_detect_area" polygon includes space of
 vehicle_length + obstacle_stop_max_distance
 after "no stopping area"
end note

:generate ego "stop_line_detect_area" polygon;
note right
"stop_line_detect_area" polygon includes space of
 vehicle_length + margin
 after "no stopping area"
end note

:set current judgement as GO;
if (Is stuck vehicle inside "stuck_vehicle_detect_area" polygon?) then (yes)
note right
only consider stuck vehicle following condition.
- below velocity 3.0 [m/s]
- semantic type of car bus truck or motorbike
only consider stop line as following condition.
- low velocity that is in path with lane id is considered.
end note
if (Is stop line inside "stop_line_detect_area" polygon?) then (yes)
  :set current judgement as STOP;
endif
endif

partition set_state_with_margin_time {

if (current judgement is same as previous state) then (yes)
  :reset timer;
else if (state is GO->STOP) then (yes)
  :set state as STOP;
  :reset timer;
else if (state is STOP -> GO) then (yes)
  if (start time is not set) then (yes)
    :set start time;
  else(no)
   :calculate duration;
   if(duration is more than margin time)then (yes)
    :set state GO;
    :reset timer;
  else(no)
   endif
  endif
else(no)
endif

}

note right
  - it takes 2 seconds to change state from STOP -> GO
  - it takes 0 seconds to change state from GO -> STOP
  - reset timer if no state change
end note

if (state is STOP) then (yes)
  :set stop velocity;
  :set stop reason and factor;
  else(no)
endif
stop


@enduml
>>>>>>> f9cd0b77
```<|MERGE_RESOLUTION|>--- conflicted
+++ resolved
@@ -257,10 +257,6 @@
 | --------------------------------------------- | ------ | ----------------------------------------------------------------------------- |
 | `intersection/state_transit_margin_time`      | double | [m] time margin to change state                                               |
 | `intersection/decel_velocity`                 | double | [m] deceleration velocity in intersection                                     |
-<<<<<<< HEAD
-| `intersection/path_expand_width`              | bool   | [m] path area to see with expansion                                           |
-=======
->>>>>>> f9cd0b77
 | `intersection/stop_line_margin`               | double | [m] margin before stop line                                                   |
 | `intersection/stuck_vehicle_detect_dist`      | double | [m] this should be the length between cars when they are stopped.             |
 | `intersection/stuck_vehicle_ignore_dist`      | double | [m] obstacle stop max distance(5.0m) + stuck vehicle size / 2 (0.0m-)         |
@@ -271,11 +267,8 @@
 | `intersection/detection_area_length`          | double | [m] range for lidar detection 200m is by default                              |
 | `intersection/detection_area_angle_threshold` | double | [rad] threshold of angle difference between the detection object and lane     |
 | `intersection/min_predicted_path_confidence`  | double | [-] minimum confidence value of predicted path to use for collision detection |
-<<<<<<< HEAD
-=======
 | `collision_start_margin_time`                 | double | [s] margin time before objects enter intersection lane                        |
 | `collision_end_margin_time`                   | double | [s] margin time after objects exit intersection lane                          |
->>>>>>> f9cd0b77
 | `merge_from_private_road/stop_duration_sec`   | double | [s] duration to stop                                                          |
 
 #### Flowchart
@@ -655,8 +648,6 @@
 
 stop
 @enduml
-<<<<<<< HEAD
-=======
 ```
 
 ### No Stopping Area
@@ -772,5 +763,4 @@
 
 
 @enduml
->>>>>>> f9cd0b77
 ```