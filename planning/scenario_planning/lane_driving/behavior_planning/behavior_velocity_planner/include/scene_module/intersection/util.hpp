--- conflicted
+++ resolved
@@ -17,15 +17,6 @@
 
 #include <rclcpp/rclcpp.hpp>
 #include <scene_module/intersection/scene_intersection.hpp>
-<<<<<<< HEAD
-
-#include <geometry_msgs/msg/point.hpp>
-
-#include <memory>
-#include <string>
-#include <vector>
-
-=======
 
 #include <geometry_msgs/msg/point.hpp>
 
@@ -35,7 +26,6 @@
 #include <string>
 #include <vector>
 
->>>>>>> 698fd3b0
 namespace behavior_velocity_planner
 {
 namespace util
@@ -113,14 +103,10 @@
   const std::vector<lanelet::ConstLanelets> & ll_vec, double clip_length);
 
 std::vector<int> getLaneletIdsFromLaneletsVec(const std::vector<lanelet::ConstLanelets> & ll_vec);
-<<<<<<< HEAD
-=======
 
 double calcArcLengthFromPath(
   const autoware_planning_msgs::msg::PathWithLaneId & input_path, const size_t src_idx,
   const size_t dst_idx);
->>>>>>> 698fd3b0
-
 }  // namespace util
 }  // namespace behavior_velocity_planner
 
