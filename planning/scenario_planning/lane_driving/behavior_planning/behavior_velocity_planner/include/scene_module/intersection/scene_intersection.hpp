--- conflicted
+++ resolved
@@ -102,14 +102,8 @@
   struct PlannerParam
   {
     double state_transit_margin_time;
-<<<<<<< HEAD
-    double decel_velocity;     //! used when in straight and traffic_light lane
-    double path_expand_width;  //! path width to calculate the edge line for both side
-    double stop_line_margin;   //! distance from auto-generated stopline to detection_area boundary
-=======
     double decel_velocity;    //! used when in straight and traffic_light lane
     double stop_line_margin;  //! distance from auto-generated stopline to detection_area boundary
->>>>>>> 698fd3b0
     double stuck_vehicle_detect_dist;  //! distance from end point to finish stuck vehicle check
     double
       stuck_vehicle_ignore_dist;   //! distance from intersection start to start stuck vehicle check
