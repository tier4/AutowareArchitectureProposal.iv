--- conflicted
+++ resolved
@@ -13,18 +13,12 @@
 // limitations under the License.
 
 #include <autoware_utils/geometry/geometry.hpp>
-<<<<<<< HEAD
-#include <rclcpp/rclcpp.hpp>
-#include <scene_module/occlusion_spot/occlusion_spot_utils.hpp>
-#include <utilization/path_utilization.hpp>
-=======
 #include <interpolation/spline_interpolation.hpp>
 #include <rclcpp/rclcpp.hpp>
 #include <scene_module/occlusion_spot/occlusion_spot_utils.hpp>
 #include <utilization/interpolate.hpp>
 #include <utilization/path_utilization.hpp>
 #include <utilization/util.hpp>
->>>>>>> 698fd3b0
 
 #include <functional>
 #include <limits>
@@ -189,17 +183,6 @@
     // process if nearest possible collision is between current and next path point
     if (dist_along_path_point < dist_to_col) {
       for (; collision_index < possible_collisions.size(); collision_index++) {
-<<<<<<< HEAD
-        const double current_dist2col =
-          possible_collisions[collision_index].arc_lane_dist_at_collision.length;
-        possible_collisions[collision_index].collision_path_point.twist.linear.x =
-          getInterpolatedValue(
-            dist_along_path_point, p_prev.twist.linear.x, dist_to_col, dist_along_next_path_point,
-            p_next.twist.linear.x);
-        const double height = getInterpolatedValue(
-          dist_along_path_point, p_prev.pose.position.z, dist_to_col, dist_along_next_path_point,
-          p_next.pose.position.z);
-=======
         const double d0 = dist_along_path_point;  // distance at arc coordinate
         const double d1 = dist_along_next_path_point;
         const auto p0 = p_prev.pose.position;
@@ -211,7 +194,6 @@
         const double x = getInterpolatedValue(d0, p0.x, dist_to_col, d1, p1.x);
         const double y = getInterpolatedValue(d0, p0.y, dist_to_col, d1, p1.y);
         const double z = getInterpolatedValue(d0, p0.z, dist_to_col, d1, p1.z);
->>>>>>> 698fd3b0
         // height is used to visualize marker correctly
 
         possible_collisions[collision_index].collision_path_point.pose.position = setPoint(x, y, z);
