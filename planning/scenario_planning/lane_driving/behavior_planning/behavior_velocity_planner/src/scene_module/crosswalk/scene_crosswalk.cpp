// Copyright 2020 Tier IV, Inc.
//
// Licensed under the Apache License, Version 2.0 (the "License");
// you may not use this file except in compliance with the License.
// You may obtain a copy of the License at
//
//     http://www.apache.org/licenses/LICENSE-2.0
//
// Unless required by applicable law or agreed to in writing, software
// distributed under the License is distributed on an "AS IS" BASIS,
// WITHOUT WARRANTIES OR CONDITIONS OF ANY KIND, either express or implied.
// See the License for the specific language governing permissions and
// limitations under the License.

#include <rclcpp/rclcpp.hpp>
#include <scene_module/crosswalk/scene_crosswalk.hpp>
#include <utilization/util.hpp>

#include <cmath>
#include <vector>

namespace behavior_velocity_planner
{
namespace bg = boost::geometry;
using Point = bg::model::d2::point_xy<double>;
using Polygon = bg::model::polygon<Point>;
using Line = bg::model::linestring<Point>;

CrosswalkModule::CrosswalkModule(
  const int64_t module_id, const lanelet::ConstLanelet & crosswalk,
  const PlannerParam & planner_param, const rclcpp::Logger logger,
  const rclcpp::Clock::SharedPtr clock)
: SceneModuleInterface(module_id, logger, clock),
  module_id_(module_id),
  crosswalk_(crosswalk),
  state_(State::APPROACH)
{
  planner_param_ = planner_param;
}

bool CrosswalkModule::modifyPathVelocity(
  autoware_planning_msgs::msg::PathWithLaneId * path,
  autoware_planning_msgs::msg::StopReason * stop_reason)
{
  debug_data_ = DebugData();
  debug_data_.base_link2front = planner_data_->vehicle_info_.max_longitudinal_offset_m;
  first_stop_path_point_index_ = static_cast<int>(path->points.size()) - 1;
  *stop_reason =
    planning_utils::initializeStopReason(autoware_planning_msgs::msg::StopReason::CROSSWALK);

  const auto input = *path;

  // create polygon
  lanelet::CompoundPolygon3d lanelet_polygon = crosswalk_.polygon3d();
  Polygon polygon;
  for (const auto & lanelet_point : lanelet_polygon) {
    polygon.outer().push_back(bg::make<Point>(lanelet_point.x(), lanelet_point.y()));
  }
  polygon.outer().push_back(polygon.outer().front());
  polygon = isClockWise(polygon) ? polygon : inverseClockWise(polygon);

  // check state
  geometry_msgs::msg::PoseStamped self_pose = planner_data_->current_pose;
  if (bg::within(Point(self_pose.pose.position.x, self_pose.pose.position.y), polygon)) {
    state_ = State::INSIDE;
  } else if (state_ == State::INSIDE) {
    state_ = State::GO_OUT;
  }

  if (state_ == State::APPROACH) {
    // check person in polygon
    const auto objects_ptr = planner_data_->dynamic_objects;
    const auto no_ground_pointcloud_ptr = planner_data_->no_ground_pointcloud;

    autoware_planning_msgs::msg::PathWithLaneId slow_path, stop_path;
    if (!checkSlowArea(input, polygon, objects_ptr, no_ground_pointcloud_ptr, slow_path)) {
      return false;
    }

    bool insert_stop;
    if (!checkStopArea(
          slow_path, polygon, objects_ptr, no_ground_pointcloud_ptr, stop_path, &insert_stop)) {
      return false;
    }
    // stop_path = slow_path;
    *path = stop_path;

    if (insert_stop) {
      /* get stop point and stop factor */
      autoware_planning_msgs::msg::StopFactor stop_factor;
      stop_factor.stop_pose = debug_data_.first_stop_pose;
      stop_factor.stop_factor_points = debug_data_.stop_factor_points;
      planning_utils::appendStopReason(stop_factor, stop_reason);
    }
  }
  return true;
}

bool CrosswalkModule::checkStopArea(
  const autoware_planning_msgs::msg::PathWithLaneId & input, const Polygon & crosswalk_polygon,
  const autoware_perception_msgs::msg::DynamicObjectArray::ConstSharedPtr & objects_ptr,
  [[maybe_unused]] const pcl::PointCloud<pcl::PointXYZ>::ConstPtr & no_ground_pointcloud_ptr,
  autoware_planning_msgs::msg::PathWithLaneId & output, bool * insert_stop)
{
  output = input;
  *insert_stop = false;
  bool pedestrian_found = false;
  bool object_found = false;
  const bool external_slowdown =
    isTargetExternalInputStatus(autoware_api_msgs::msg::CrosswalkStatus::SLOWDOWN);
  const bool external_stop =
    isTargetExternalInputStatus(autoware_api_msgs::msg::CrosswalkStatus::STOP);
  const bool external_go = isTargetExternalInputStatus(autoware_api_msgs::msg::CrosswalkStatus::GO);
  rclcpp::Time current_time = clock_->now();

  // create stop area
  Polygon stop_polygon;
  if (!createVehiclePathPolygonInCrosswalk(output, crosswalk_polygon, 1.0, stop_polygon)) {
    return false;
  }

  // -- debug code --
  std::vector<Eigen::Vector3d> points;
  for (size_t i = 0; i < stop_polygon.outer().size(); ++i) {
    const auto p = stop_polygon.outer().at(i);
    points.push_back(Eigen::Vector3d(p.x(), p.y(), planner_data_->current_pose.pose.position.z));
  }
  debug_data_.stop_polygons.push_back(points);
  // ----------------

  // check object pointcloud
  // for (size_t i = 0; i < no_ground_pointcloud_ptr->size(); ++i) {
  //   Point point(no_ground_pointcloud_ptr->at(i).x, no_ground_pointcloud_ptr->at(i).y);
  //   if (!bg::within(point, crosswalk_polygon)) continue;
  //   if (bg::within(point, stop_polygon)) {
  //     object_found = true;
  //     debug_data_.stop_factor_points.emplace_back(
  //       planning_utils::toRosPoint(no_ground_pointcloud_ptr->at(i)));
  //     break;
  //   }
  // }

  // check pedestrian
  for (const auto & object : objects_ptr->objects) {
    if (object_found) {
      break;
    }

    if (isTargetType(object)) {
      Point point(
        object.state.pose_covariance.pose.position.x, object.state.pose_covariance.pose.position.y);
      if (!bg::within(point, crosswalk_polygon)) {
        continue;
      }
      if (bg::within(point, stop_polygon)) {
        pedestrian_found = true;
        debug_data_.stop_factor_points.emplace_back(object.state.pose_covariance.pose.position);
        break;
      }
      for (const auto & object_path : object.state.predicted_paths) {
        for (size_t k = 0; k < object_path.path.size() - 1; ++k) {
          if (
            (rclcpp::Time(object_path.path.at(k).header.stamp) - current_time).seconds() <
            planner_param_.stop_dynamic_object_prediction_time_margin) {
            const auto op0 = object_path.path.at(k).pose.pose.position;
            const auto op1 = object_path.path.at(k + 1).pose.pose.position;
            const Line line{{op0.x, op0.y}, {op1.x, op1.y}};
            std::vector<Point> line_collision_points;
            bg::intersection(stop_polygon, line, line_collision_points);
            if (!line_collision_points.empty()) {
              pedestrian_found = true;
            }
            if (pedestrian_found) {
              debug_data_.stop_factor_points.emplace_back(
                object.state.pose_covariance.pose.position);
              break;
            }
          }
        }
      }
    }
  }

  bool stop = false;

  if (pedestrian_found || object_found) {
    stop = true;
  }
  if (external_go || external_slowdown) {
    stop = false;
  } else if (external_stop) {
    stop = true;
  }

  // insert stop point
  if (stop) {
    lanelet::Optional<lanelet::ConstLineString3d> stop_line_opt =
      getStopLineFromMap(module_id_, planner_data_, "crosswalk_id");
    if (!!stop_line_opt) {
      if (!insertTargetVelocityPoint(
            input, stop_line_opt.get(), planner_param_.stop_margin, 0.0, *planner_data_, output,
            debug_data_, first_stop_path_point_index_)) {
        return false;
      }
    } else {
      if (!insertTargetVelocityPoint(
            input, crosswalk_polygon,
            planner_param_.stop_line_distance + planner_param_.stop_margin, 0.0, *planner_data_,
            output, debug_data_, first_stop_path_point_index_)) {
        return false;
      }
      *insert_stop = stop;
    }
  }
  return true;
}

bool CrosswalkModule::checkSlowArea(
  const autoware_planning_msgs::msg::PathWithLaneId & input, const Polygon & crosswalk_polygon,
  const autoware_perception_msgs::msg::DynamicObjectArray::ConstSharedPtr & objects_ptr,
  [[maybe_unused]] const pcl::PointCloud<pcl::PointXYZ>::ConstPtr & no_ground_pointcloud_ptr,
  autoware_planning_msgs::msg::PathWithLaneId & output)
{
  output = input;
  bool pedestrian_found = false;
  const bool external_slowdown =
    isTargetExternalInputStatus(autoware_api_msgs::msg::CrosswalkStatus::SLOWDOWN);
  const bool external_stop =
    isTargetExternalInputStatus(autoware_api_msgs::msg::CrosswalkStatus::STOP);
  const bool external_go = isTargetExternalInputStatus(autoware_api_msgs::msg::CrosswalkStatus::GO);

  Polygon slowdown_polygon;
  if (!createVehiclePathPolygonInCrosswalk(output, crosswalk_polygon, 4.0, slowdown_polygon)) {
    return false;
  }

  // -- debug code --
  std::vector<Eigen::Vector3d> points;
  for (size_t i = 0; i < slowdown_polygon.outer().size(); ++i) {
    Eigen::Vector3d point;
    point << slowdown_polygon.outer().at(i).x(), slowdown_polygon.outer().at(i).y(),
      planner_data_->current_pose.pose.position.z;
    points.push_back(point);
  }
  debug_data_.slow_polygons.push_back(points);
  // ----------------

  // check pedestrian
  for (const auto & object : objects_ptr->objects) {
    if (isTargetType(object)) {
      Point point(
        object.state.pose_covariance.pose.position.x, object.state.pose_covariance.pose.position.y);
      if (!bg::within(point, crosswalk_polygon)) {
        continue;
      }
      if (bg::within(point, slowdown_polygon)) {
        pedestrian_found = true;
      }
    }
  }

  bool slowdown = false;

  if (pedestrian_found) {
    slowdown = true;
  }
  if (external_go || external_stop) {
    slowdown = false;
  } else if (external_slowdown) {
    slowdown = true;
  }

  // insert slow point
  if (slowdown) {
    lanelet::Optional<lanelet::ConstLineString3d> stop_line_opt =
      getStopLineFromMap(module_id_, planner_data_, "crosswalk_id");
    if (!!stop_line_opt) {
      if (!insertTargetVelocityPoint(
            input, stop_line_opt.get(), planner_param_.slow_margin, planner_param_.slow_velocity,
            *planner_data_, output, debug_data_, first_stop_path_point_index_)) {
        return false;
      }
    } else {
      if (!insertTargetVelocityPoint(
            input, slowdown_polygon, planner_param_.stop_line_distance + planner_param_.slow_margin,
            planner_param_.slow_velocity, *planner_data_, output, debug_data_,
            first_stop_path_point_index_)) {
        return false;
      }
    }
  }
  return true;
}
bool CrosswalkModule::createVehiclePathPolygonInCrosswalk(
<<<<<<< HEAD
  const autoware_planning_msgs::msg::PathWithLaneId & input,
  const boost::geometry::model::polygon<boost::geometry::model::d2::point_xy<double>> &
    crosswalk_polygon,
=======
  const autoware_planning_msgs::msg::PathWithLaneId & input, const Polygon & crosswalk_polygon,
>>>>>>> 698fd3b0
  const float extended_width, Polygon & path_polygon)
{
  std::vector<Point> path_collision_points;
  for (size_t i = 0; i < input.points.size() - 1; ++i) {
    const auto p0 = input.points.at(i).point.pose.position;
    const auto p1 = input.points.at(i + 1).point.pose.position;
    const Line line{{p0.x, p0.y}, {p1.x, p1.y}};
    std::vector<Point> line_collision_points;
    bg::intersection(crosswalk_polygon, line, line_collision_points);
    if (line_collision_points.empty()) {
      continue;
    }
    for (size_t j = 0; j < line_collision_points.size(); ++j) {
      path_collision_points.push_back(line_collision_points.at(j));
    }
  }
  if (path_collision_points.size() != 2) {
    RCLCPP_ERROR_THROTTLE(
      logger_, *clock_, 5000,
      "There must be two points of conflict between the crosswalk polygon and the path. points is "
      "%d",
      (int)path_collision_points.size());
    return false;
  }

  Polygon candidate_path_polygon;
  {
    const auto cp0 = path_collision_points.at(0);
    const auto cp1 = path_collision_points.at(1);

    const double vehicle_width = planner_data_->vehicle_info_.vehicle_width_m;
    const double polygon_width = (vehicle_width / 2.0) + extended_width;
    const double polygon_extend_length = std::hypot(cp0.x() - cp1.x(), cp0.y() - cp1.y());

    const double yaw = std::atan2(cp1.y() - cp0.y(), cp1.x() - cp0.x());
    const double w_cos = polygon_width * std::cos(yaw);
    const double w_sin = polygon_width * std::sin(yaw);
    const double l_cos = polygon_extend_length * std::cos(yaw);
    const double l_sin = polygon_extend_length * std::sin(yaw);

    // The candidate_path_polygon is generated to be
    // a constant width(polygon_width) from the centerline of the path
    // across the crosswalk. The length of the candidate_path_polygon
    // is also extended so that the four corners of the polygon
    // are not inside the crosswalk polygon.
    candidate_path_polygon.outer().push_back(
      bg::make<Point>(cp0.x() + w_sin - l_cos, cp0.y() - w_cos - l_sin));
    candidate_path_polygon.outer().push_back(
      bg::make<Point>(cp0.x() - w_sin - l_cos, cp0.y() + w_cos - l_sin));
    candidate_path_polygon.outer().push_back(
      bg::make<Point>(cp1.x() - w_sin + l_cos, cp1.y() + w_cos + l_sin));
    candidate_path_polygon.outer().push_back(
      bg::make<Point>(cp1.x() + w_sin + l_cos, cp1.y() - w_cos + l_sin));
    candidate_path_polygon.outer().push_back(candidate_path_polygon.outer().front());
  }
  candidate_path_polygon = isClockWise(candidate_path_polygon)
                             ? candidate_path_polygon
                             : inverseClockWise(candidate_path_polygon);

  std::vector<Polygon> path_polygons;
  bg::intersection(crosswalk_polygon, candidate_path_polygon, path_polygons);

  if (path_polygons.size() != 1) {
    RCLCPP_ERROR_THROTTLE(
      logger_, *clock_, 5000, "Number of polygon is %d. Must be 1", (int)path_polygons.size());
    return false;
  }
  path_polygon = path_polygons.at(0);
  return true;
}

bool CrosswalkModule::isTargetType(const autoware_perception_msgs::msg::DynamicObject & obj)
{
  if (
    obj.semantic.type == autoware_perception_msgs::msg::Semantic::PEDESTRIAN ||
    obj.semantic.type == autoware_perception_msgs::msg::Semantic::BICYCLE) {
    return true;
  }
  return false;
}

bool CrosswalkModule::isTargetExternalInputStatus(const int target_status)
{
  return planner_data_->external_crosswalk_status_input &&
         planner_data_->external_crosswalk_status_input.get().status == target_status &&
         (clock_->now() - planner_data_->external_crosswalk_status_input.get().header.stamp)
             .seconds() < planner_param_.external_input_timeout;
}
}  // namespace behavior_velocity_planner<|MERGE_RESOLUTION|>--- conflicted
+++ resolved
@@ -292,13 +292,7 @@
   return true;
 }
 bool CrosswalkModule::createVehiclePathPolygonInCrosswalk(
-<<<<<<< HEAD
-  const autoware_planning_msgs::msg::PathWithLaneId & input,
-  const boost::geometry::model::polygon<boost::geometry::model::d2::point_xy<double>> &
-    crosswalk_polygon,
-=======
   const autoware_planning_msgs::msg::PathWithLaneId & input, const Polygon & crosswalk_polygon,
->>>>>>> 698fd3b0
   const float extended_width, Polygon & path_polygon)
 {
   std::vector<Point> path_collision_points;
