--- conflicted
+++ resolved
@@ -528,8 +528,6 @@
   return id_list;
 }
 
-<<<<<<< HEAD
-=======
 double calcArcLengthFromPath(
   const autoware_planning_msgs::msg::PathWithLaneId & input_path, const size_t src_idx,
   const size_t dst_idx)
@@ -547,6 +545,5 @@
   return length;
 }
 
->>>>>>> f9cd0b77
 }  // namespace util
 }  // namespace behavior_velocity_planner