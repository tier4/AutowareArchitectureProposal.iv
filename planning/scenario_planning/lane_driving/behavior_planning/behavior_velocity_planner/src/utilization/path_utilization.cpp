// Copyright 2020 Tier IV, Inc.
//
// Licensed under the Apache License, Version 2.0 (the "License");
// you may not use this file except in compliance with the License.
// You may obtain a copy of the License at
//
//     http://www.apache.org/licenses/LICENSE-2.0
//
// Unless required by applicable law or agreed to in writing, software
// distributed under the License is distributed on an "AS IS" BASIS,
// WITHOUT WARRANTIES OR CONDITIONS OF ANY KIND, either express or implied.
// See the License for the specific language governing permissions and
// limitations under the License.

#include "utilization/path_utilization.hpp"

#include <algorithm>
#include <vector>
#include <memory>

#include "rclcpp/rclcpp.hpp"
#include "tf2/LinearMath/Quaternion.h"
#include "tf2_geometry_msgs/tf2_geometry_msgs.h"
#include "interpolation/spline_interpolation.hpp"

namespace behavior_velocity_planner
{
autoware_planning_msgs::msg::Path interpolatePath(
  const autoware_planning_msgs::msg::Path & path, const double length, const double interval)
{
  const auto logger{rclcpp::get_logger("behavior_velocity_planner").get_child("path_utilization")};
  autoware_planning_msgs::msg::Path interpolated_path;

  std::vector<double> x, x_interp;
  std::vector<double> y, y_interp;
  std::vector<double> z, z_interp;
  std::vector<double> v, v_interp;
  std::vector<double> s_in, s_out;
  if (2000 < path.points.size()) {
    RCLCPP_WARN(
      logger, "because path size is too large, calculation cost is high. size is %d.",
      (int)path.points.size());
  }
  if (path.points.size() < 2) {
    RCLCPP_WARN(logger, "Do not interpolate because path size is 1.");
    return path;
  }

  // Calculate sample points
  {
    double s = 0.0;
    for (size_t idx = 0; idx < path.points.size(); ++idx) {
      const auto path_point = path.points.at(idx);
      x.push_back(path_point.pose.position.x);
      y.push_back(path_point.pose.position.y);
      z.push_back(path_point.pose.position.z);
      v.push_back(path_point.twist.linear.x);
      if (idx != 0) {
        const auto path_point_prev = path.points.at(idx - 1);
        s += autoware_utils::calcDistance3d(path_point_prev.pose, path_point.pose);
      }
      s_in.push_back(s);
    }
  }

  // Calculate query points
  // Remove query point if query point is near input path point
  const double epsilon = 0.01;
  const double interpolation_interval = interval;
  size_t checkpoint_idx = 1;
  for (double s = interpolation_interval; s < std::min(length, s_in.back());
    s += interpolation_interval)
  {
    while (checkpoint_idx < s_in.size() && s_in.at(checkpoint_idx) < s) {
      s_out.push_back(s_in.at(checkpoint_idx));
      v_interp.push_back(v.at(checkpoint_idx));
      ++checkpoint_idx;
    }
    if (
      std::fabs(s - s_in.at(checkpoint_idx - 1)) > epsilon &&
      std::fabs(s - s_in.at(checkpoint_idx)) > epsilon)
    {
      s_out.push_back(s);
      v_interp.push_back(v.at(checkpoint_idx - 1));
    }
  }
<<<<<<< HEAD

  // Interpolate
  x_interp = interpolation::slerp(s_in, x, s_out);
  y_interp = interpolation::slerp(s_in, y, s_out);
  z_interp = interpolation::slerp(s_in, z, s_out);

  // Insert boundary points
  x_interp.insert(x_interp.begin(), x.front());
  y_interp.insert(y_interp.begin(), y.front());
  z_interp.insert(z_interp.begin(), z.front());
  v_interp.insert(v_interp.begin(), v.front());

  x_interp.push_back(x.back());
  y_interp.push_back(y.back());
  z_interp.push_back(z.back());
  v_interp.push_back(v.back());

  // Insert path point to interpolated_path
  for (size_t idx = 0; idx < v_interp.size() - 1; ++idx) {
    autoware_planning_msgs::msg::PathPoint path_point;
    path_point.pose.position.x = x_interp.at(idx);
    path_point.pose.position.y = y_interp.at(idx);
    path_point.pose.position.z = z_interp.at(idx);
    path_point.twist.linear.x = v_interp.at(idx);
    const double yaw =
      std::atan2(y_interp.at(idx + 1) - y_interp.at(idx), x_interp.at(idx + 1) - x_interp.at(idx));
    tf2::Quaternion quat;
    quat.setRPY(0, 0, yaw);
    path_point.pose.orientation = tf2::toMsg(quat);
    interpolated_path.points.push_back(path_point);
  }
=======

  if (s_out.empty()) {
    RCLCPP_WARN(logger, "Do not interpolate because s_out is empty.");
    return path;
  }

  // Interpolate
  x_interp = interpolation::slerp(s_in, x, s_out);
  y_interp = interpolation::slerp(s_in, y, s_out);
  z_interp = interpolation::slerp(s_in, z, s_out);

  // Insert boundary points
  x_interp.insert(x_interp.begin(), x.front());
  y_interp.insert(y_interp.begin(), y.front());
  z_interp.insert(z_interp.begin(), z.front());
  v_interp.insert(v_interp.begin(), v.front());

  x_interp.push_back(x.back());
  y_interp.push_back(y.back());
  z_interp.push_back(z.back());
  v_interp.push_back(v.back());

  // Insert path point to interpolated_path
  for (size_t idx = 0; idx < v_interp.size() - 1; ++idx) {
    autoware_planning_msgs::msg::PathPoint path_point;
    path_point.pose.position.x = x_interp.at(idx);
    path_point.pose.position.y = y_interp.at(idx);
    path_point.pose.position.z = z_interp.at(idx);
    path_point.twist.linear.x = v_interp.at(idx);
    const double yaw =
      std::atan2(y_interp.at(idx + 1) - y_interp.at(idx), x_interp.at(idx + 1) - x_interp.at(idx));
    tf2::Quaternion quat;
    quat.setRPY(0, 0, yaw);
    path_point.pose.orientation = tf2::toMsg(quat);
    interpolated_path.points.push_back(path_point);
  }
>>>>>>> f9cd0b77
  interpolated_path.points.push_back(path.points.back());

  return interpolated_path;
}

autoware_planning_msgs::msg::Path filterLitterPathPoint(
  const autoware_planning_msgs::msg::Path & path)
{
  autoware_planning_msgs::msg::Path filtered_path;

  const double epsilon = 0.01;
  size_t latest_id = 0;
  for (size_t i = 0; i < path.points.size(); ++i) {
    double dist = 0.0;
    if (i != 0) {
      const double x =
        path.points.at(i).pose.position.x - path.points.at(latest_id).pose.position.x;
      const double y =
        path.points.at(i).pose.position.y - path.points.at(latest_id).pose.position.y;
      dist = std::sqrt(x * x + y * y);
    }
    if (i == 0 || epsilon < dist /*init*/) {
      latest_id = i;
      filtered_path.points.push_back(path.points.at(latest_id));
    } else {
      filtered_path.points.back().twist.linear.x =
        std::min(filtered_path.points.back().twist.linear.x, path.points.at(i).twist.linear.x);
    }
  }

  return filtered_path;
}
autoware_planning_msgs::msg::Path filterStopPathPoint(
  const autoware_planning_msgs::msg::Path & path)
{
  autoware_planning_msgs::msg::Path filtered_path = path;
  bool found_stop = false;
  for (size_t i = 0; i < filtered_path.points.size(); ++i) {
    if (std::fabs(filtered_path.points.at(i).twist.linear.x) < 0.01) {
      found_stop = true;
    }
    if (found_stop) {
      filtered_path.points.at(i).twist.linear.x = 0.0;
    }
  }
  return filtered_path;
}
}  // namespace behavior_velocity_planner<|MERGE_RESOLUTION|>--- conflicted
+++ resolved
@@ -84,39 +84,6 @@
       v_interp.push_back(v.at(checkpoint_idx - 1));
     }
   }
-<<<<<<< HEAD
-
-  // Interpolate
-  x_interp = interpolation::slerp(s_in, x, s_out);
-  y_interp = interpolation::slerp(s_in, y, s_out);
-  z_interp = interpolation::slerp(s_in, z, s_out);
-
-  // Insert boundary points
-  x_interp.insert(x_interp.begin(), x.front());
-  y_interp.insert(y_interp.begin(), y.front());
-  z_interp.insert(z_interp.begin(), z.front());
-  v_interp.insert(v_interp.begin(), v.front());
-
-  x_interp.push_back(x.back());
-  y_interp.push_back(y.back());
-  z_interp.push_back(z.back());
-  v_interp.push_back(v.back());
-
-  // Insert path point to interpolated_path
-  for (size_t idx = 0; idx < v_interp.size() - 1; ++idx) {
-    autoware_planning_msgs::msg::PathPoint path_point;
-    path_point.pose.position.x = x_interp.at(idx);
-    path_point.pose.position.y = y_interp.at(idx);
-    path_point.pose.position.z = z_interp.at(idx);
-    path_point.twist.linear.x = v_interp.at(idx);
-    const double yaw =
-      std::atan2(y_interp.at(idx + 1) - y_interp.at(idx), x_interp.at(idx + 1) - x_interp.at(idx));
-    tf2::Quaternion quat;
-    quat.setRPY(0, 0, yaw);
-    path_point.pose.orientation = tf2::toMsg(quat);
-    interpolated_path.points.push_back(path_point);
-  }
-=======
 
   if (s_out.empty()) {
     RCLCPP_WARN(logger, "Do not interpolate because s_out is empty.");
@@ -153,7 +120,6 @@
     path_point.pose.orientation = tf2::toMsg(quat);
     interpolated_path.points.push_back(path_point);
   }
->>>>>>> f9cd0b77
   interpolated_path.points.push_back(path.points.back());
 
   return interpolated_path;
