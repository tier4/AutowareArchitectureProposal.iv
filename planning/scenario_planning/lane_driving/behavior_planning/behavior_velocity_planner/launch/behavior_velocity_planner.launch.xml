<?xml version="1.0"?>
<launch>
  <include file="$(find-pkg-share autoware_global_parameter_loader)/launch/global_params.launch.py"/>

  <arg name="input_route_topic_name" default="/planning/mission_planning/route" />
  <arg name="input_traffic_light_topic_name" default="/perception/traffic_light_recognition/traffic_light_states" />
  <arg name="external_traffic_light_topic_name" default="/external/traffic_light_recognition/traffic_light_states" />
  <arg name="virtual_traffic_light_topic_name" default="/awapi/tmp/virtual_traffic_light_states" />
  <arg name="map_topic_name" default="/map/vector_map" />

  <arg name="launch_stop_line" default="true" />
  <arg name="launch_crosswalk" default="true" />
  <arg name="launch_traffic_light" default="true" />
  <arg name="launch_intersection" default="true" />
  <arg name="launch_blind_spot" default="true" />
  <arg name="launch_detection_area" default="true" />
<<<<<<< HEAD
  <arg name="launch_virtual_traffic_light" default="true" />
=======
  <arg name="launch_occlusion_spot" default="true" />
>>>>>>> 6abb39d9

  <arg name="forward_path_length" default="1000.0" />
  <arg name="backward_path_length" default="5.0" />

  <arg name="max_accel" default="-3.0" />
  <arg name="max_jerk" default="-5.0" />
  <arg name="delay_response_time" default="0.50" />

  <node pkg="behavior_velocity_planner" exec="behavior_velocity_planner_node" name="behavior_velocity_planner" output="screen">
    <param from="$(find-pkg-share behavior_velocity_planner)/config/blind_spot.param.yaml" />
    <param from="$(find-pkg-share behavior_velocity_planner)/config/crosswalk.param.yaml" />
    <param from="$(find-pkg-share behavior_velocity_planner)/config/detection_area.param.yaml" />
    <param from="$(find-pkg-share behavior_velocity_planner)/config/intersection.param.yaml" />
    <param from="$(find-pkg-share behavior_velocity_planner)/config/stop_line.param.yaml" />
    <param from="$(find-pkg-share behavior_velocity_planner)/config/traffic_light.param.yaml" />
<<<<<<< HEAD
    <param from="$(find-pkg-share behavior_velocity_planner)/config/virtual_traffic_light.param.yaml" />
=======
    <param from="$(find-pkg-share behavior_velocity_planner)/config/occlusion_spot.param.yaml" />
>>>>>>> 6abb39d9

    <remap from="~/input/path_with_lane_id" to="path_with_lane_id" />
    <remap from="~/input/vector_map" to="$(var map_topic_name)" />
    <remap from="~/input/vehicle_velocity" to="/localization/twist" />
    <remap from="~/input/dynamic_objects" to="/perception/object_recognition/objects" />
    <remap from="~/input/no_ground_pointcloud" to="/sensing/lidar/no_ground/pointcloud" />
    <remap from="~/input/traffic_light_states" to="$(var input_traffic_light_topic_name)" />
    <remap from="~/input/external_traffic_light_states" to="$(var external_traffic_light_topic_name)" />
<<<<<<< HEAD
    <remap from="~/input/virtual_traffic_light_states" to="$(var virtual_traffic_light_topic_name)" />
=======
    <remap from="~/input/occupancy_grid" to="/sensing/lidar/occupancy_grid" />
>>>>>>> 6abb39d9
    <remap from="~/output/path" to="path" />
    <remap from="~/output/stop_reasons" to="/planning/scenario_planning/status/stop_reasons" />
    <remap from="~/output/infrastructure_commands" to="/planning/scenario_planning/status/infrastructure_commands" />
    <remap from="~/output/traffic_light_state" to="debug/traffic_light_state" />

    <param name="launch_stop_line" value="$(var launch_stop_line)" />
    <param name="launch_crosswalk" value="$(var launch_crosswalk)" />
    <param name="launch_traffic_light" value="$(var launch_traffic_light)" />
    <param name="launch_intersection" value="$(var launch_intersection)" />
    <param name="launch_blind_spot" value="$(var launch_blind_spot)" />
    <param name="launch_detection_area" value="$(var launch_detection_area)" />
<<<<<<< HEAD
    <param name="launch_virtual_traffic_light" value="$(var launch_virtual_traffic_light)" />
=======
    <param name="launch_occlusion_spot" value="$(var launch_occlusion_spot)" />
>>>>>>> 6abb39d9

    <param name="forward_path_length" value="$(var forward_path_length)" />
    <param name="backward_path_length" value="$(var backward_path_length)" />
    <param name="max_jerk" value="$(var max_jerk)" />
    <param name="max_accel" value="$(var max_accel)" />
    <param name="delay_response_time" value="$(var delay_response_time)" />
  </node>
</launch><|MERGE_RESOLUTION|>--- conflicted
+++ resolved
@@ -14,11 +14,8 @@
   <arg name="launch_intersection" default="true" />
   <arg name="launch_blind_spot" default="true" />
   <arg name="launch_detection_area" default="true" />
-<<<<<<< HEAD
   <arg name="launch_virtual_traffic_light" default="true" />
-=======
   <arg name="launch_occlusion_spot" default="true" />
->>>>>>> 6abb39d9
 
   <arg name="forward_path_length" default="1000.0" />
   <arg name="backward_path_length" default="5.0" />
@@ -34,11 +31,8 @@
     <param from="$(find-pkg-share behavior_velocity_planner)/config/intersection.param.yaml" />
     <param from="$(find-pkg-share behavior_velocity_planner)/config/stop_line.param.yaml" />
     <param from="$(find-pkg-share behavior_velocity_planner)/config/traffic_light.param.yaml" />
-<<<<<<< HEAD
     <param from="$(find-pkg-share behavior_velocity_planner)/config/virtual_traffic_light.param.yaml" />
-=======
     <param from="$(find-pkg-share behavior_velocity_planner)/config/occlusion_spot.param.yaml" />
->>>>>>> 6abb39d9
 
     <remap from="~/input/path_with_lane_id" to="path_with_lane_id" />
     <remap from="~/input/vector_map" to="$(var map_topic_name)" />
@@ -47,11 +41,8 @@
     <remap from="~/input/no_ground_pointcloud" to="/sensing/lidar/no_ground/pointcloud" />
     <remap from="~/input/traffic_light_states" to="$(var input_traffic_light_topic_name)" />
     <remap from="~/input/external_traffic_light_states" to="$(var external_traffic_light_topic_name)" />
-<<<<<<< HEAD
     <remap from="~/input/virtual_traffic_light_states" to="$(var virtual_traffic_light_topic_name)" />
-=======
     <remap from="~/input/occupancy_grid" to="/sensing/lidar/occupancy_grid" />
->>>>>>> 6abb39d9
     <remap from="~/output/path" to="path" />
     <remap from="~/output/stop_reasons" to="/planning/scenario_planning/status/stop_reasons" />
     <remap from="~/output/infrastructure_commands" to="/planning/scenario_planning/status/infrastructure_commands" />
@@ -63,11 +54,8 @@
     <param name="launch_intersection" value="$(var launch_intersection)" />
     <param name="launch_blind_spot" value="$(var launch_blind_spot)" />
     <param name="launch_detection_area" value="$(var launch_detection_area)" />
-<<<<<<< HEAD
     <param name="launch_virtual_traffic_light" value="$(var launch_virtual_traffic_light)" />
-=======
     <param name="launch_occlusion_spot" value="$(var launch_occlusion_spot)" />
->>>>>>> 6abb39d9
 
     <param name="forward_path_length" value="$(var forward_path_length)" />
     <param name="backward_path_length" value="$(var backward_path_length)" />
