// Copyright 2021 Tier IV, Inc.
//
// Licensed under the Apache License, Version 2.0 (the "License");
// you may not use this file except in compliance with the License.
// You may obtain a copy of the License at
//
//     http://www.apache.org/licenses/LICENSE-2.0
//
// Unless required by applicable law or agreed to in writing, software
// distributed under the License is distributed on an "AS IS" BASIS,
// WITHOUT WARRANTIES OR CONDITIONS OF ANY KIND, either express or implied.
// See the License for the specific language governing permissions and
// limitations under the License.

#ifndef BEHAVIOR_PATH_PLANNER__SCENE_MODULE__AVOIDANCE__AVOIDANCE_MODULE_HPP_
#define BEHAVIOR_PATH_PLANNER__SCENE_MODULE__AVOIDANCE__AVOIDANCE_MODULE_HPP_

#include "behavior_path_planner/path_shifter/path_shifter.hpp"
#include "behavior_path_planner/scene_module/avoidance/avoidance_module_data.hpp"
#include "behavior_path_planner/scene_module/scene_module_interface.hpp"

#include <rclcpp/rclcpp.hpp>

#include <autoware_perception_msgs/msg/dynamic_object_array.hpp>
#include <autoware_planning_msgs/msg/path.hpp>
#include <autoware_planning_msgs/msg/path_with_lane_id.hpp>
#include <autoware_vehicle_msgs/msg/turn_signal.hpp>

#include <memory>
#include <string>
#include <tuple>
#include <utility>
#include <vector>

namespace behavior_path_planner
{
class AvoidanceModule : public SceneModuleInterface
{
public:
  AvoidanceModule(
    const std::string & name, rclcpp::Node & node, const AvoidanceParameters & parameters);

  bool isExecutionRequested() const override;
  bool isExecutionReady() const override;
  BT::NodeStatus updateState() override;
  BehaviorModuleOutput plan() override;
  PathWithLaneId planCandidate() const override;
  BehaviorModuleOutput planWaitingApproval() override;
  void onEntry() override;
  void onExit() override;
  void updateData() override;

  void setParameters(const AvoidanceParameters & parameters);

private:
  AvoidanceParameters parameters_;

  AvoidancePlanningData avoidance_data_;

  PathShifter path_shifter_;

  // data used in previous planning
  ShiftedPath prev_output_;
  ShiftedPath prev_linear_shift_path_;  // used for shift point check
  PathWithLaneId prev_reference_;

  // for raw_shift_point registration
  AvoidPointArray registered_raw_shift_points_;
  AvoidPointArray current_raw_shift_points_;
  void registerRawShiftPoints(const AvoidPointArray & future_registered);
  void updateRegisteredRawShiftPoints();

  // -- for state management --
  bool isAvoidancePlanRunning() const;

  // -- for pre-processing --
  void initVariables();
  AvoidancePlanningData calcAvoidancePlanningData(DebugData & debug) const;
  ObjectDataArray calcAvoidanceTargetObjects(
    const lanelet::ConstLanelets & lanelets, const PathWithLaneId & reference_path,
    DebugData & debug) const;

  ObjectDataArray registered_objects_;
  void updateRegisteredObject(const ObjectDataArray & objects);
  void CompensateDetectionLost(ObjectDataArray & objects) const;

  // -- for shift point generation --
  AvoidPointArray calcShiftPoints(
    AvoidPointArray & current_raw_shift_points, DebugData & debug) const;

  // shift point generation: generator
  AvoidPointArray calcRawShiftPointsFromObjects(const ObjectDataArray & objects) const;
  double getRightShiftBound() const;
  double getLeftShiftBound() const;

  // shift point generation: combiner
  AvoidPointArray combineRawShiftPointsWithUniqueCheck(
    const AvoidPointArray & base_points, const AvoidPointArray & added_points) const;

  // shift point generation: merger
  AvoidPointArray mergeShiftPoints(
    const AvoidPointArray & raw_shift_points, DebugData & debug) const;
  void generateTotalShiftLine(
    const AvoidPointArray & avoid_points, ShiftLineData & shift_line_data) const;
  AvoidPointArray extractShiftPointsFromLine(ShiftLineData & shift_line_data) const;
  std::vector<size_t> calcParentIds(
    const AvoidPointArray & parent_candidates, const AvoidPoint & child) const;

  // shift point generation: trimmers
  AvoidPointArray trimShiftPoint(const AvoidPointArray & shift_points, DebugData & debug) const;
  void quantizeShiftPoint(AvoidPointArray & shift_points, const double interval) const;
  void trimSmallShiftPoint(AvoidPointArray & shift_points, const double shift_diff_thres) const;
  void trimSimilarGradShiftPoint(AvoidPointArray & shift_points, const double threshold) const;
  void trimMomentaryReturn(AvoidPointArray & shift_points) const;
  void trimTooSharpShift(AvoidPointArray & shift_points) const;
  void trimSharpReturn(AvoidPointArray & shift_points) const;

  // shift point generation: return-shift generator
  void addReturnShiftPointFromEgo(
    AvoidPointArray & sp_candidates, AvoidPointArray & current_raw_shift_points) const;

  // -- for shift point operations --
  void alignShiftPointsOrder(
    AvoidPointArray & shift_points, const bool recalc_start_length = true) const;
  AvoidPointArray fillAdditionalInfo(const AvoidPointArray & shift_points) const;
  AvoidPoint fillAdditionalInfo(const AvoidPoint & shift_point) const;
  void fillAdditionalInfoFromPoint(AvoidPointArray & shift_points) const;
  void fillAdditionalInfoFromLongitudinal(AvoidPointArray & shift_points) const;

  // -- for new shift point approval --
  boost::optional<AvoidPointArray> findNewShiftPoint(
    const AvoidPointArray & shift_points, const PathShifter & shifter) const;
  void addShiftPointIfApproved(const AvoidPointArray & point);
  void addNewShiftPoints(PathShifter & path_shifter, const AvoidPointArray & shift_points) const;

  // -- path generation --
  ShiftedPath generateAvoidancePath(PathShifter & shifter) const;
  void generateExtendedDrivableArea(ShiftedPath * shifted_path, double margin) const;

  // -- velocity planning --
  void modifyPathVelocityToPreventAccelerationOnAvoidance(ShiftedPath & shifted_path) const;

  // clean up shifter
  void postProcess(PathShifter & shifter) const;

  // turn signal
  TurnSignalInfo calcTurnSignalInfo(const ShiftedPath & path) const;

  // intersection (old)
  boost::optional<AvoidPoint> calcIntersectionShiftPoint(const AvoidancePlanningData & data) const;

  bool isTargetObjectType(const DynamicObject & object) const;

  // debug
  mutable DebugData debug_data_;
  void setDebugData(const PathShifter & shifter, const DebugData & debug);

  // =====================================
  // ========= helper functions ==========
  // =====================================

  PathWithLaneId calcCenterLinePath(
    const std::shared_ptr<const PlannerData> & planner_data, const PoseStamped & pose) const;

  void clipPathLength(PathWithLaneId & path) const;

  // TODO(Horibe): think later.
  // for unique ID
  mutable uint64_t original_unique_id = 0;  // TODO(Horibe) remove mutable
  uint64_t getOriginalShiftPointUniqueId() const { return original_unique_id++; }

  double getNominalAvoidanceDistance(const double shift_length) const;
  double getNominalPrepareDistance() const;
  double getNominalAvoidanceEgoSpeed() const;

  double getSharpAvoidanceDistance(const double shift_length) const;
  double getSharpAvoidanceEgoSpeed() const;

  double getEgoSpeed() const;
  Point getEgoPosition() const;
  PoseStamped getEgoPose() const;
  PoseStamped getUnshiftedEgoPose(const ShiftedPath & prev_path) const;
  double getCurrentBaseShift() const { return path_shifter_.getBaseOffset(); }
<<<<<<< HEAD
  double getCurrentLinearShift() const
  {
    return prev_linear_shift_path_.shift_length.at(
      autoware_utils::findNearestIndex(prev_linear_shift_path_.path.points, getEgoPosition()));
  }
=======
  double getCurrentShift() const;
  double getCurrentLinearShift() const;
>>>>>>> 698fd3b0
};

}  // namespace behavior_path_planner

#endif  // BEHAVIOR_PATH_PLANNER__SCENE_MODULE__AVOIDANCE__AVOIDANCE_MODULE_HPP_<|MERGE_RESOLUTION|>--- conflicted
+++ resolved
@@ -181,16 +181,8 @@
   PoseStamped getEgoPose() const;
   PoseStamped getUnshiftedEgoPose(const ShiftedPath & prev_path) const;
   double getCurrentBaseShift() const { return path_shifter_.getBaseOffset(); }
-<<<<<<< HEAD
-  double getCurrentLinearShift() const
-  {
-    return prev_linear_shift_path_.shift_length.at(
-      autoware_utils::findNearestIndex(prev_linear_shift_path_.path.points, getEgoPosition()));
-  }
-=======
   double getCurrentShift() const;
   double getCurrentLinearShift() const;
->>>>>>> 698fd3b0
 };
 
 }  // namespace behavior_path_planner
