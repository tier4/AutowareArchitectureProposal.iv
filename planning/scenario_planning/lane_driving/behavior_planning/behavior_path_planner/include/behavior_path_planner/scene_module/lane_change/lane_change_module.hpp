--- conflicted
+++ resolved
@@ -107,10 +107,6 @@
   std::pair<bool, bool> getSafePath(
     const lanelet::ConstLanelets & lane_change_lanes, const double check_distance,
     LaneChangePath & safe_path) const;
-<<<<<<< HEAD
-  TurnSignalInfo getTurnSignalAndDistance(const PathWithLaneId & path) const;
-=======
->>>>>>> 698fd3b0
 
   void updateLaneChangeStatus();
 
