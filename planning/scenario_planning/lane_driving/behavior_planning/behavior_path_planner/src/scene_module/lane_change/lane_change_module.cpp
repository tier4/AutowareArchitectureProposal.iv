// Copyright 2021 Tier IV, Inc.
//
// Licensed under the Apache License, Version 2.0 (the "License");
// you may not use this file except in compliance with the License.
// You may obtain a copy of the License at
//
//     http://www.apache.org/licenses/LICENSE-2.0
//
// Unless required by applicable law or agreed to in writing, software
// distributed under the License is distributed on an "AS IS" BASIS,
// WITHOUT WARRANTIES OR CONDITIONS OF ANY KIND, either express or implied.
// See the License for the specific language governing permissions and
// limitations under the License.

#include "behavior_path_planner/scene_module/lane_change/lane_change_module.hpp"

#include "behavior_path_planner/path_utilities.hpp"
#include "behavior_path_planner/scene_module/lane_change/util.hpp"
#include "behavior_path_planner/utilities.hpp"

#include <autoware_utils/autoware_utils.hpp>
#include <lanelet2_extension/utility/message_conversion.hpp>
#include <lanelet2_extension/utility/utilities.hpp>

#include <autoware_perception_msgs/msg/semantic.hpp>

#include <algorithm>
#include <limits>
#include <memory>
#include <string>
#include <utility>
#include <vector>

namespace behavior_path_planner
{
using autoware_perception_msgs::msg::Semantic;

LaneChangeModule::LaneChangeModule(
  const std::string & name, rclcpp::Node & node, const LaneChangeParameters & parameters)
: SceneModuleInterface{name, node}, parameters_{parameters}
{
  approval_handler_.waitApproval();
}

BehaviorModuleOutput LaneChangeModule::run()
{
  RCLCPP_DEBUG(getLogger(), "Was waiting approval, and now approved. Do plan().");
  approval_handler_.clearWaitApproval();
  current_state_ = BT::NodeStatus::RUNNING;
  return plan();
}

void LaneChangeModule::onEntry()
{
  RCLCPP_DEBUG(getLogger(), "LANE_CHANGE onEntry");
  current_state_ = BT::NodeStatus::SUCCESS;
  updateLaneChangeStatus();
  // Get arclength to start lane change
  const auto current_pose = planner_data_->self_pose->pose;
  const auto arclength_start =
    lanelet::utils::getArcCoordinates(status_.lane_change_lanes, current_pose);
  status_.start_distance = arclength_start.length;
  approval_handler_.waitApproval();
}

void LaneChangeModule::onExit()
{
  approval_handler_.clearWaitApproval();
  current_state_ = BT::NodeStatus::IDLE;
  RCLCPP_DEBUG(getLogger(), "LANE_CHANGE onExit");
}

bool LaneChangeModule::isExecutionRequested() const
{
  if (current_state_ == BT::NodeStatus::RUNNING) {
    return true;
  }

  // Get lane change lanes
  const auto current_lanes = getCurrentLanes();
  const auto lane_change_lanes = getLaneChangeLanes(current_lanes, lane_change_lane_length_);

  // Find lane change path
  bool found_valid_path, found_safe_path;
  LaneChangePath selected_path;
  std::tie(found_valid_path, found_safe_path) =
    getSafePath(lane_change_lanes, check_distance_, selected_path);

  return found_valid_path;
}

bool LaneChangeModule::isExecutionReady() const
{
  if (current_state_ == BT::NodeStatus::RUNNING) {
    return true;
  }

  // Get lane change lanes
  const auto current_lanes = getCurrentLanes();
  const auto lane_change_lanes = getLaneChangeLanes(current_lanes, lane_change_lane_length_);

  // Find lane change path
  bool found_valid_path, found_safe_path;
  LaneChangePath selected_path;
  std::tie(found_valid_path, found_safe_path) =
    getSafePath(lane_change_lanes, check_distance_, selected_path);

  return found_safe_path && !isLaneBlocked(lane_change_lanes);
}

BT::NodeStatus LaneChangeModule::updateState()
{
  RCLCPP_DEBUG(getLogger(), "LANE_CHANGE updateState");
  if (isAbortConditionSatisfied()) {
    if (isNearEndOfLane() && isCurrentSpeedLow()) {
      current_state_ = BT::NodeStatus::RUNNING;
      return current_state_;
    }
    current_state_ = BT::NodeStatus::FAILURE;
    return current_state_;
  }

  if (hasFinishedLaneChange()) {
    current_state_ = BT::NodeStatus::SUCCESS;
    return current_state_;
  }
  current_state_ = BT::NodeStatus::RUNNING;
  return current_state_;
}

BehaviorModuleOutput LaneChangeModule::plan()
{
  constexpr double RESAMPLE_INTERVAL = 1.0;
  auto path = util::resamplePathWithSpline(status_.lane_change_path.path, RESAMPLE_INTERVAL);
  const auto current_pose = planner_data_->self_pose->pose;
  const auto current_twist = planner_data_->self_velocity->twist;
  // Generate drivable area
  {
    const auto & route_handler = planner_data_->route_handler;
    const auto common_parameters = planner_data_->parameters;
    lanelet::ConstLanelets lanes;
    lanes.insert(lanes.end(), status_.current_lanes.begin(), status_.current_lanes.end());
    lanes.insert(lanes.end(), status_.lane_change_lanes.begin(), status_.lane_change_lanes.end());

    const double width = common_parameters.drivable_area_width;
    const double height = common_parameters.drivable_area_height;
    const double resolution = common_parameters.drivable_area_resolution;
    path.drivable_area = util::generateDrivableArea(
      lanes, *(planner_data_->self_pose), width, height, resolution,
      common_parameters.vehicle_length, *route_handler);
  }

  if (isAbortConditionSatisfied()) {
    if (isNearEndOfLane() && isCurrentSpeedLow()) {
      const auto stop_point = util::insertStopPoint(0.1, &path);
    }
  }

  BehaviorModuleOutput output;
  output.path = std::make_shared<PathWithLaneId>(path);
  const auto turn_signal_info_path_shifter = path_shifter_.calcTurnSignalAndDistance(
    status_.current_lanes, status_.lane_change_path.shifted_path,
    status_.lane_change_path.shift_point, current_pose, current_twist.linear.x,
    planner_data_->parameters, parameters_.lane_change_search_distance);
  output.turn_signal_info.turn_signal.data = turn_signal_info_path_shifter.first.data;
  output.turn_signal_info.signal_distance = turn_signal_info_path_shifter.second;

  return output;
}

PathWithLaneId LaneChangeModule::planCandidate() const
{
  // Get lane change lanes
  const auto current_lanes = getCurrentLanes();
  const auto lane_change_lanes = getLaneChangeLanes(current_lanes, lane_change_lane_length_);

  // Find lane change path
  bool found_valid_path, found_safe_path;
  LaneChangePath selected_path;
  std::tie(found_valid_path, found_safe_path) =
    getSafePath(lane_change_lanes, check_distance_, selected_path);
  selected_path.path.header = planner_data_->route_handler->getRouteHeader();

  return selected_path.path;
}

BehaviorModuleOutput LaneChangeModule::planWaitingApproval()
{
  BehaviorModuleOutput out;
  out.path = std::make_shared<PathWithLaneId>(getReferencePath());
  out.path_candidate = std::make_shared<PathWithLaneId>(planCandidate());
  return out;
}

void LaneChangeModule::setParameters(const LaneChangeParameters & parameters)
{
  parameters_ = parameters;
}

void LaneChangeModule::updateLaneChangeStatus()
{
  const auto current_lanes = getCurrentLanes();
  status_.current_lanes = current_lanes;

  // Get lane change lanes
  const auto lane_change_lanes = getLaneChangeLanes(current_lanes, lane_change_lane_length_);
  status_.lane_change_lanes = lane_change_lanes;

  // Find lane change path
  bool found_valid_path, found_safe_path;
  LaneChangePath selected_path;
  std::tie(found_valid_path, found_safe_path) =
    getSafePath(lane_change_lanes, check_distance_, selected_path);

  // Update status
  status_.is_safe = found_safe_path;
  status_.lane_change_path = selected_path;
  status_.lane_follow_lane_ids = util::getIds(current_lanes);
  status_.lane_change_lane_ids = util::getIds(lane_change_lanes);

  const auto current_pose = planner_data_->self_pose->pose;
  const auto arclength_start =
    lanelet::utils::getArcCoordinates(status_.lane_change_lanes, current_pose);
  status_.start_distance = arclength_start.length;

  status_.lane_change_path.path.header = planner_data_->route_handler->getRouteHeader();
}

PathWithLaneId LaneChangeModule::getReferencePath() const
{
  PathWithLaneId reference_path;

  const auto & route_handler = planner_data_->route_handler;
  const auto current_pose = planner_data_->self_pose->pose;
  const auto common_parameters = planner_data_->parameters;

  // Set header
  reference_path.header = route_handler->getRouteHeader();

  const auto current_lanes = getCurrentLanes();

  if (current_lanes.empty()) {
    return reference_path;
  }

  const double buffer =
    common_parameters.backward_length_buffer_for_end_of_lane;  // buffer for min_lane_change_length
  const int num_lane_change =
    std::abs(route_handler->getNumLaneToPreferredLane(current_lanes.back()));
  const double lane_change_buffer =
    num_lane_change * (common_parameters.minimum_lane_change_length + buffer);

  reference_path = route_handler->getCenterLinePath(
    current_lanes, current_pose, common_parameters.backward_path_length,
    common_parameters.forward_path_length, common_parameters);
  reference_path = route_handler->setDecelerationVelocity(
    reference_path, current_lanes, parameters_.lane_change_prepare_duration, lane_change_buffer);
  reference_path.drivable_area = util::generateDrivableArea(
    current_lanes, *planner_data_->self_pose, common_parameters.drivable_area_width,
    common_parameters.drivable_area_height, common_parameters.drivable_area_resolution,
    common_parameters.vehicle_length, *planner_data_->route_handler);

  return reference_path;
}

lanelet::ConstLanelets LaneChangeModule::getCurrentLanes() const
{
  const auto & route_handler = planner_data_->route_handler;
  const auto current_pose = planner_data_->self_pose->pose;
  const auto common_parameters = planner_data_->parameters;

  lanelet::ConstLanelet current_lane;
  if (!route_handler->getClosestLaneletWithinRoute(current_pose, &current_lane)) {
    RCLCPP_ERROR(getLogger(), "failed to find closest lanelet within route!!!");
    return {};  // TODO(Horibe) what should be returned?
  }

  // For current_lanes with desired length
  return route_handler->getLaneletSequence(
    current_lane, current_pose, common_parameters.backward_path_length,
    common_parameters.forward_path_length);
}

lanelet::ConstLanelets LaneChangeModule::getLaneChangeLanes(
  const lanelet::ConstLanelets & current_lanes, const double lane_change_lane_length) const
{
  lanelet::ConstLanelets lane_change_lanes;
  const auto & route_handler = planner_data_->route_handler;
  const auto current_pose = planner_data_->self_pose->pose;
  const auto current_twist = planner_data_->self_velocity->twist;

  if (current_lanes.empty()) {
    return lane_change_lanes;
  }

  // Get lane change lanes
  lanelet::ConstLanelet current_lane;
  lanelet::utils::query::getClosestLanelet(
    current_lanes, planner_data_->self_pose->pose, &current_lane);
  const double lane_change_prepare_length =
    current_twist.linear.x * parameters_.lane_change_prepare_duration;
  lanelet::ConstLanelets current_check_lanes =
    route_handler->getLaneletSequence(current_lane, current_pose, 0.0, lane_change_prepare_length);
  lanelet::ConstLanelet lane_change_lane;
  if (route_handler->getLaneChangeTarget(current_check_lanes, &lane_change_lane)) {
    lane_change_lanes = route_handler->getLaneletSequence(
      lane_change_lane, current_pose, lane_change_lane_length, lane_change_lane_length);
  } else {
    lane_change_lanes.clear();
  }

  return lane_change_lanes;
}

std::pair<bool, bool> LaneChangeModule::getSafePath(
  const lanelet::ConstLanelets & lane_change_lanes, const double check_distance,
  LaneChangePath & safe_path) const
{
  std::vector<LaneChangePath> valid_paths;

  const auto & route_handler = planner_data_->route_handler;
  const auto current_pose = planner_data_->self_pose->pose;
  const auto current_twist = planner_data_->self_velocity->twist;
  const auto common_parameters = planner_data_->parameters;

  const auto current_lanes = getCurrentLanes();

  if (!lane_change_lanes.empty()) {
    // find candidate paths
    const auto lane_change_paths = lane_change_utils::getLaneChangePaths(
      *route_handler, current_lanes, lane_change_lanes, current_pose, current_twist,
      common_parameters, parameters_);

    // get lanes used for detection
    lanelet::ConstLanelets check_lanes;
    if (!lane_change_paths.empty()) {
      const auto & longest_path = lane_change_paths.front();
      // we want to see check_distance [m] behind vehicle so add lane changing length
      const double check_distance_with_path =
        check_distance + longest_path.preparation_length + longest_path.lane_change_length;
      check_lanes = route_handler->getCheckTargetLanesFromPath(
        longest_path.path, lane_change_lanes, check_distance_with_path);
    }

    // select valid path
    valid_paths = lane_change_utils::selectValidPaths(
      lane_change_paths, current_lanes, check_lanes, route_handler->getOverallGraph(), current_pose,
      route_handler->isInGoalRouteSection(current_lanes.back()), route_handler->getGoalPose());

    if (valid_paths.empty()) {
      return std::make_pair(false, false);
    }

    // select safe path
    bool found_safe_path = lane_change_utils::selectSafePath(
      valid_paths, current_lanes, check_lanes, planner_data_->dynamic_object, current_pose,
      current_twist, common_parameters.vehicle_width, parameters_, &safe_path);
    return std::make_pair(true, found_safe_path);
  }

  return std::make_pair(false, false);
}

<<<<<<< HEAD
TurnSignalInfo LaneChangeModule::getTurnSignalAndDistance(const PathWithLaneId & path) const
{
  TurnSignalInfo turn_signal{};

  const auto & route_handler = planner_data_->route_handler;
  const auto current_pose = planner_data_->self_pose->pose;
  const auto common_parameters = planner_data_->parameters;

  if (path.points.empty()) {
    return {};
  }

  util::FrenetCoordinate3d vehicle_pose_frenet{};
  auto clock{rclcpp::Clock{RCL_ROS_TIME}};
  if (!convertToFrenetCoordinate3d(path, current_pose.position, &vehicle_pose_frenet)) {
    RCLCPP_ERROR_THROTTLE(
      getLogger(), clock, 5000, "failed to convert vehicle pose into frenet coordinate");
    return {};
  }

  double accumulated_distance = 0;

  for (size_t idx = 1; idx < path.points.size(); ++idx) {
    const auto path_point = path.points.at(idx);
    const auto prev_point = path.points.at(idx - 1);
    const auto prev_lane_ids = path.points.at(idx - 1).lane_ids;
    accumulated_distance += autoware_utils::calcDistance3d(
      prev_point.point.pose.position, path_point.point.pose.position);
    const double distance_from_vehicle_front =
      accumulated_distance - vehicle_pose_frenet.length - common_parameters.base_link2front;
    if (distance_from_vehicle_front < 0.0) {
      continue;
    }
    if (prev_lane_ids == path_point.lane_ids) {
      continue;
    }
    const auto prev_lanes = route_handler->getLaneletsFromIds(prev_lane_ids);
    const auto lanes = route_handler->getLaneletsFromIds(path_point.lane_ids);
    for (const auto & prev_lane : prev_lanes) {
      for (const auto & lane : lanes) {
        if (prev_lane.id() == lane.id()) {
          continue;
        }

        // check lane change relation
        const auto relation = route_handler->getRelation(prev_lane, lane);
        if (
          relation == lanelet::routing::RelationType::Left ||
          relation == lanelet::routing::RelationType::AdjacentLeft) {
          turn_signal.turn_signal.data = TurnSignal::LEFT;
          turn_signal.signal_distance = distance_from_vehicle_front;
          return turn_signal;
        }
        if (
          relation == lanelet::routing::RelationType::Right ||
          relation == lanelet::routing::RelationType::AdjacentRight) {
          turn_signal.turn_signal.data = TurnSignal::RIGHT;
          turn_signal.signal_distance = distance_from_vehicle_front;
          return turn_signal;
        }
      }
    }
    if (distance_from_vehicle_front > parameters_.lane_change_search_distance) {
      return {};
    }
  }
  return {};
}

=======
>>>>>>> 698fd3b0
bool LaneChangeModule::isSafe() const { return status_.is_safe; }

bool LaneChangeModule::isNearEndOfLane() const
{
  const auto current_pose = planner_data_->self_pose->pose;
  const auto common_parameters = planner_data_->parameters;
  const double threshold = 5 + common_parameters.minimum_lane_change_length;

  return std::max(0.0, util::getDistanceToEndOfLane(current_pose, status_.current_lanes)) <
         threshold;
}

bool LaneChangeModule::isCurrentSpeedLow() const
{
  const auto current_twist = planner_data_->self_velocity->twist;
  const double threshold_kmph = 10;
  return util::l2Norm(current_twist.linear) < threshold_kmph * 1000 / 3600;
}

bool LaneChangeModule::isLaneBlocked(const lanelet::ConstLanelets & lanes) const
{
  const auto & route_handler = planner_data_->route_handler;
  const auto current_pose = planner_data_->self_pose->pose;

  const auto current_lanes = getCurrentLanes();

  const auto arc = lanelet::utils::getArcCoordinates(lanes, current_pose);
  constexpr double max_check_distance = 100;
  double static_obj_velocity_thresh = parameters_.static_obstacle_velocity_thresh;
  const double lane_changeable_distance_left =
    route_handler->getLaneChangeableDistance(current_pose, LaneChangeDirection::LEFT);
  const double lane_changeable_distance_right =
    route_handler->getLaneChangeableDistance(current_pose, LaneChangeDirection::RIGHT);
  const double lane_changeable_distance =
    std::max(lane_changeable_distance_left, lane_changeable_distance_right);
  const double check_distance = std::min(max_check_distance, lane_changeable_distance);
  const auto polygon =
    lanelet::utils::getPolygonFromArcLength(lanes, arc.length, arc.length + check_distance);

  if (polygon.size() < 3) {
    RCLCPP_WARN_STREAM(
      getLogger(), "could not get polygon from lanelet with arc lengths: "
                     << arc.length << " to " << arc.length + check_distance);
    return false;
  }

  for (const auto & obj : planner_data_->dynamic_object->objects) {
    if (
      obj.semantic.type == Semantic::CAR || obj.semantic.type == Semantic::TRUCK ||
      obj.semantic.type == Semantic::BUS || obj.semantic.type == Semantic::MOTORBIKE) {
      const auto velocity = util::l2Norm(obj.state.twist_covariance.twist.linear);
      if (velocity < static_obj_velocity_thresh) {
        const auto position =
          lanelet::utils::conversion::toLaneletPoint(obj.state.pose_covariance.pose.position);
        const auto distance = boost::geometry::distance(
          lanelet::utils::to2D(position).basicPoint(),
          lanelet::utils::to2D(polygon).basicPolygon());
        if (distance < std::numeric_limits<double>::epsilon()) {
          return true;
        }
      }
    }
  }
  return false;
}

bool LaneChangeModule::isAbortConditionSatisfied() const
{
  const auto & route_handler = planner_data_->route_handler;
  const auto current_pose = planner_data_->self_pose->pose;
  const auto current_twist = planner_data_->self_velocity->twist;
  const auto objects = planner_data_->dynamic_object;
  const auto common_parameters = planner_data_->parameters;

  const auto current_lanes = status_.current_lanes;

  // check abort enable flag
  if (!parameters_.enable_abort_lane_change) {
    return false;
  }

  // find closest lanelet in original lane
  lanelet::ConstLanelet closest_lanelet{};
  auto clock{rclcpp::Clock{RCL_ROS_TIME}};
  if (!lanelet::utils::query::getClosestLanelet(current_lanes, current_pose, &closest_lanelet)) {
    RCLCPP_ERROR_THROTTLE(
      getLogger(), clock, 1000,
      "Failed to find closest lane! Lane change aborting function is not working!");
    return false;
  }

  // check if lane change path is still safe
  bool is_path_safe{false};
  {
    constexpr double check_distance = 100.0;
    // get lanes used for detection
    const auto & path = status_.lane_change_path;
    const double check_distance_with_path =
      check_distance + path.preparation_length + path.lane_change_length;
    const auto check_lanes = route_handler->getCheckTargetLanesFromPath(
      path.path, status_.lane_change_lanes, check_distance_with_path);

    is_path_safe = lane_change_utils::isLaneChangePathSafe(
      path.path, current_lanes, check_lanes, objects, current_pose, current_twist,
      common_parameters.vehicle_width, parameters_, false, status_.lane_change_path.acceleration);
  }

  // check vehicle velocity thresh
  const bool is_velocity_low =
    util::l2Norm(current_twist.linear) < parameters_.abort_lane_change_velocity_thresh;

  // check if vehicle is within lane
  bool is_within_original_lane = false;
  {
    const auto lane_length = lanelet::utils::getLaneletLength2d(current_lanes);
    const auto lane_poly = lanelet::utils::getPolygonFromArcLength(current_lanes, 0, lane_length);
    const auto vehicle_poly = util::getVehiclePolygon(
      current_pose, common_parameters.vehicle_width, common_parameters.base_link2front);
    is_within_original_lane = boost::geometry::within(
      lanelet::utils::to2D(vehicle_poly).basicPolygon(),
      lanelet::utils::to2D(lane_poly).basicPolygon());
  }

  // check distance from original lane's centerline
  bool is_distance_small = false;
  {
    const auto centerline2d = lanelet::utils::to2D(closest_lanelet.centerline()).basicLineString();
    lanelet::BasicPoint2d vehicle_pose2d(current_pose.position.x, current_pose.position.y);
    const double distance = lanelet::geometry::distance2d(centerline2d, vehicle_pose2d);
    is_distance_small = distance < parameters_.abort_lane_change_distance_thresh;
  }

  // check angle thresh from original lane
  bool is_angle_diff_small = false;
  {
    const double lane_angle =
      lanelet::utils::getLaneletAngle(closest_lanelet, current_pose.position);
    const double vehicle_yaw = tf2::getYaw(current_pose.orientation);
    const double yaw_diff = autoware_utils::normalizeRadian(lane_angle - vehicle_yaw);
    is_angle_diff_small = std::abs(yaw_diff) < parameters_.abort_lane_change_angle_thresh;
  }

  // abort only if velocity is low or vehicle pose is close enough
  if (!is_path_safe) {
    if (is_velocity_low && is_within_original_lane) {
      return true;
    }
    if (is_distance_small && is_angle_diff_small) {
      return true;
    }
    auto clock{rclcpp::Clock{RCL_ROS_TIME}};
    RCLCPP_WARN_STREAM_THROTTLE(
      getLogger(), clock, 1000,
      "DANGER!!! Path is not safe anymore, but it is too late to abort! Please be cautious");
  }

  return false;
}

bool LaneChangeModule::hasFinishedLaneChange() const
{
  const auto current_pose = planner_data_->self_pose->pose;
  const auto arclength_current =
    lanelet::utils::getArcCoordinates(status_.lane_change_lanes, current_pose);
  const double travel_distance = arclength_current.length - status_.start_distance;
  const double finish_distance = status_.lane_change_path.preparation_length +
                                 status_.lane_change_path.lane_change_length +
                                 parameters_.lane_change_finish_judge_buffer;
  return travel_distance > finish_distance;
}

}  // namespace behavior_path_planner<|MERGE_RESOLUTION|>--- conflicted
+++ resolved
@@ -361,78 +361,6 @@
   return std::make_pair(false, false);
 }
 
-<<<<<<< HEAD
-TurnSignalInfo LaneChangeModule::getTurnSignalAndDistance(const PathWithLaneId & path) const
-{
-  TurnSignalInfo turn_signal{};
-
-  const auto & route_handler = planner_data_->route_handler;
-  const auto current_pose = planner_data_->self_pose->pose;
-  const auto common_parameters = planner_data_->parameters;
-
-  if (path.points.empty()) {
-    return {};
-  }
-
-  util::FrenetCoordinate3d vehicle_pose_frenet{};
-  auto clock{rclcpp::Clock{RCL_ROS_TIME}};
-  if (!convertToFrenetCoordinate3d(path, current_pose.position, &vehicle_pose_frenet)) {
-    RCLCPP_ERROR_THROTTLE(
-      getLogger(), clock, 5000, "failed to convert vehicle pose into frenet coordinate");
-    return {};
-  }
-
-  double accumulated_distance = 0;
-
-  for (size_t idx = 1; idx < path.points.size(); ++idx) {
-    const auto path_point = path.points.at(idx);
-    const auto prev_point = path.points.at(idx - 1);
-    const auto prev_lane_ids = path.points.at(idx - 1).lane_ids;
-    accumulated_distance += autoware_utils::calcDistance3d(
-      prev_point.point.pose.position, path_point.point.pose.position);
-    const double distance_from_vehicle_front =
-      accumulated_distance - vehicle_pose_frenet.length - common_parameters.base_link2front;
-    if (distance_from_vehicle_front < 0.0) {
-      continue;
-    }
-    if (prev_lane_ids == path_point.lane_ids) {
-      continue;
-    }
-    const auto prev_lanes = route_handler->getLaneletsFromIds(prev_lane_ids);
-    const auto lanes = route_handler->getLaneletsFromIds(path_point.lane_ids);
-    for (const auto & prev_lane : prev_lanes) {
-      for (const auto & lane : lanes) {
-        if (prev_lane.id() == lane.id()) {
-          continue;
-        }
-
-        // check lane change relation
-        const auto relation = route_handler->getRelation(prev_lane, lane);
-        if (
-          relation == lanelet::routing::RelationType::Left ||
-          relation == lanelet::routing::RelationType::AdjacentLeft) {
-          turn_signal.turn_signal.data = TurnSignal::LEFT;
-          turn_signal.signal_distance = distance_from_vehicle_front;
-          return turn_signal;
-        }
-        if (
-          relation == lanelet::routing::RelationType::Right ||
-          relation == lanelet::routing::RelationType::AdjacentRight) {
-          turn_signal.turn_signal.data = TurnSignal::RIGHT;
-          turn_signal.signal_distance = distance_from_vehicle_front;
-          return turn_signal;
-        }
-      }
-    }
-    if (distance_from_vehicle_front > parameters_.lane_change_search_distance) {
-      return {};
-    }
-  }
-  return {};
-}
-
-=======
->>>>>>> 698fd3b0
 bool LaneChangeModule::isSafe() const { return status_.is_safe; }
 
 bool LaneChangeModule::isNearEndOfLane() const
