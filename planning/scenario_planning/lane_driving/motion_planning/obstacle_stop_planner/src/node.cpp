--- conflicted
+++ resolved
@@ -129,11 +129,7 @@
 
   // Subscribers
   obstacle_pointcloud_sub_ = this->create_subscription<sensor_msgs::msg::PointCloud2>(
-<<<<<<< HEAD
-    "~/input/pointcloud", 1,
-=======
-    "input/pointcloud", rclcpp::SensorDataQoS(),
->>>>>>> 2c4a2b57
+    "~/input/pointcloud", rclcpp::SensorDataQoS(),
     std::bind(&ObstacleStopPlannerNode::obstaclePointcloudCallback, this, std::placeholders::_1));
   path_sub_ = this->create_subscription<autoware_planning_msgs::msg::Trajectory>(
     "~/input/trajectory", 1,
