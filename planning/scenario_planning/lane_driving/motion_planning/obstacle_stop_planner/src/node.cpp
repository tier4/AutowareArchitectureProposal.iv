--- conflicted
+++ resolved
@@ -89,42 +89,6 @@
   // Vehicle Parameters
   vehicle_info_ = vehicle_info_util::VehicleInfoUtil(*this).getVehicleInfo();
 
-<<<<<<< HEAD
-  rear_overhang_ = vehicle_info.rear_overhang_m;
-  left_overhang_ = vehicle_info.left_overhang_m;
-  right_overhang_ = vehicle_info.right_overhang_m;
-  vehicle_width_ = vehicle_info.vehicle_width_m;
-  vehicle_length_ = vehicle_info.vehicle_length_m;
-  baselink2front_ = vehicle_info.max_longitudinal_offset_m;
-
-  // Parameters
-  stop_margin_ = declare_parameter("stop_planner.stop_margin", 5.0);
-  min_behavior_stop_margin_ = declare_parameter("stop_planner.min_behavior_stop_margin", 2.0);
-  step_length_ = declare_parameter("stop_planner.step_length", 1.0);
-  extend_distance_ = declare_parameter("stop_planner.extend_distance", 0.0);
-  expand_stop_range_ = declare_parameter("stop_planner.expand_stop_range", 0.0);
-
-  slow_down_margin_ = declare_parameter("slow_down_planner.slow_down_margin", 5.0);
-  expand_slow_down_range_ = declare_parameter("slow_down_planner.expand_slow_down_range", 1.0);
-  max_slow_down_vel_ = declare_parameter("slow_down_planner.max_slow_down_vel", 4.0);
-  min_slow_down_vel_ = declare_parameter("slow_down_planner.min_slow_down_vel", 2.0);
-  max_deceleration_ = declare_parameter("slow_down_planner.max_deceleration", 2.0);
-  enable_slow_down_ = declare_parameter("enable_slow_down", false);
-
-  stop_margin_ += baselink2front_;
-  min_behavior_stop_margin_ += baselink2front_;
-  slow_down_margin_ += baselink2front_;
-  stop_search_radius_ =
-    step_length_ + std::hypot(vehicle_width_ / 2.0 + expand_stop_range_, vehicle_length_ / 2.0);
-  slow_down_search_radius_ =
-    step_length_ +
-    std::hypot(vehicle_width_ / 2.0 + expand_slow_down_range_, vehicle_length_ / 2.0);
-  debug_ptr_ = std::make_shared<ObstacleStopPlannerDebugNode>(this, baselink2front_);
-
-  // Initializer
-  acc_controller_ = std::make_unique<motion_planning::AdaptiveCruiseController>(
-    this, vehicle_width_, vehicle_length_, baselink2front_);
-=======
   const auto & i = vehicle_info_;
 
   // Parameters
@@ -168,7 +132,6 @@
   // Initializer
   acc_controller_ = std::make_unique<motion_planning::AdaptiveCruiseController>(
     this, i.vehicle_width_m, i.vehicle_length_m, i.max_longitudinal_offset_m);
->>>>>>> d7c31d47
 
   // Publishers
   path_pub_ = this->create_publisher<Trajectory>("~/output/trajectory", 1);
@@ -807,25 +770,12 @@
     const auto yaw = getRPY(base_step_pose).z;
     one_step_move_vehicle_corner_points.push_back(
       cv::Point2d(
-<<<<<<< HEAD
-        base_step_pose.position.x + std::cos(yaw) * baselink2front_ -
-        std::sin(yaw) * (vehicle_width_ / 2.0 + expand_width),
-        base_step_pose.position.y + std::sin(yaw) * baselink2front_ +
-        std::cos(yaw) * (vehicle_width_ / 2.0 + expand_width)));
-    one_step_move_vehicle_corner_points.push_back(
-      cv::Point2d(
-        base_step_pose.position.x + std::cos(yaw) * baselink2front_ -
-        std::sin(yaw) * (-vehicle_width_ / 2.0 - expand_width),
-        base_step_pose.position.y + std::sin(yaw) * baselink2front_ +
-        std::cos(yaw) * (-vehicle_width_ / 2.0 - expand_width)));
-=======
         base_step_pose.position.x + std::cos(yaw) * front_m - std::sin(yaw) * width_m,
         base_step_pose.position.y + std::sin(yaw) * front_m + std::cos(yaw) * width_m));
     one_step_move_vehicle_corner_points.push_back(
       cv::Point2d(
         base_step_pose.position.x + std::cos(yaw) * front_m - std::sin(yaw) * -width_m,
         base_step_pose.position.y + std::sin(yaw) * front_m + std::cos(yaw) * -width_m));
->>>>>>> d7c31d47
     one_step_move_vehicle_corner_points.push_back(
       cv::Point2d(
         base_step_pose.position.x + std::cos(yaw) * -back_m - std::sin(yaw) * -width_m,
@@ -840,25 +790,12 @@
     const auto yaw = getRPY(next_step_pose).z;
     one_step_move_vehicle_corner_points.push_back(
       cv::Point2d(
-<<<<<<< HEAD
-        next_step_pose.position.x + std::cos(yaw) * baselink2front_ -
-        std::sin(yaw) * (vehicle_width_ / 2.0 + expand_width),
-        next_step_pose.position.y + std::sin(yaw) * baselink2front_ +
-        std::cos(yaw) * (vehicle_width_ / 2.0 + expand_width)));
-    one_step_move_vehicle_corner_points.push_back(
-      cv::Point2d(
-        next_step_pose.position.x + std::cos(yaw) * baselink2front_ -
-        std::sin(yaw) * (-vehicle_width_ / 2.0 - expand_width),
-        next_step_pose.position.y + std::sin(yaw) * baselink2front_ +
-        std::cos(yaw) * (-vehicle_width_ / 2.0 - expand_width)));
-=======
         next_step_pose.position.x + std::cos(yaw) * front_m - std::sin(yaw) * width_m,
         next_step_pose.position.y + std::sin(yaw) * front_m + std::cos(yaw) * width_m));
     one_step_move_vehicle_corner_points.push_back(
       cv::Point2d(
         next_step_pose.position.x + std::cos(yaw) * front_m - std::sin(yaw) * -width_m,
         next_step_pose.position.y + std::sin(yaw) * front_m + std::cos(yaw) * -width_m));
->>>>>>> d7c31d47
     one_step_move_vehicle_corner_points.push_back(
       cv::Point2d(
         next_step_pose.position.x + std::cos(yaw) * -back_m - std::sin(yaw) * -width_m,
