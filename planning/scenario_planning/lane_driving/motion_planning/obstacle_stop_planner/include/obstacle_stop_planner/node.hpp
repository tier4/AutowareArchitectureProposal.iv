// Copyright 2019 Autoware Foundation
//
// Licensed under the Apache License, Version 2.0 (the "License");
// you may not use this file except in compliance with the License.
// You may obtain a copy of the License at
//
//     http://www.apache.org/licenses/LICENSE-2.0
//
// Unless required by applicable law or agreed to in writing, software
// distributed under the License is distributed on an "AS IS" BASIS,
// WITHOUT WARRANTIES OR CONDITIONS OF ANY KIND, either express or implied.
// See the License for the specific language governing permissions and
// limitations under the License.

#ifndef OBSTACLE_STOP_PLANNER__NODE_HPP_
#define OBSTACLE_STOP_PLANNER__NODE_HPP_

#include <map>
#include <memory>
#include <vector>

#include "boost/assert.hpp"
#include "boost/assign/list_of.hpp"
#include "boost/format.hpp"
#include "boost/geometry.hpp"

#include "opencv2/core/core.hpp"
#include "opencv2/highgui/highgui.hpp"
#include "opencv2/imgproc/imgproc.hpp"

#include "pcl/point_types.h"
#include "pcl_conversions/pcl_conversions.h"
#include "pcl/point_cloud.h"
#include "pcl/common/transforms.h"

#include "autoware_utils/autoware_utils.hpp"
#include "autoware_debug_msgs/msg/float32_stamped.hpp"
#include "autoware_perception_msgs/msg/dynamic_object_array.hpp"
#include "autoware_planning_msgs/msg/trajectory.hpp"
#include "autoware_planning_msgs/msg/expand_stop_range.hpp"
#include "diagnostic_msgs/msg/diagnostic_status.hpp"
#include "geometry_msgs/msg/twist_stamped.hpp"
#include "pcl_ros/transforms.hpp"
#include "rclcpp/rclcpp.hpp"
#include "sensor_msgs/msg/point_cloud2.hpp"
#include "tf2_ros/buffer.h"
#include "tf2_ros/transform_listener.h"
#include "vehicle_info_util/vehicle_info_util.hpp"

#include "obstacle_stop_planner/adaptive_cruise_control.hpp"
#include "obstacle_stop_planner/debug_marker.hpp"

namespace motion_planning
{

namespace bg = boost::geometry;
using autoware_utils::Point2d;
using autoware_utils::Polygon2d;
using autoware_perception_msgs::msg::DynamicObjectArray;
using autoware_planning_msgs::msg::ExpandStopRange;
using autoware_planning_msgs::msg::Trajectory;
using autoware_planning_msgs::msg::TrajectoryPoint;
using vehicle_info_util::VehicleInfo;

struct StopPoint
{
  TrajectoryPoint point{};
  size_t index;
};

struct SlowDownSection
{
  TrajectoryPoint start_point{};
  size_t slow_down_start_idx;
  size_t slow_down_end_idx;
  double velocity;
};

class ObstacleStopPlannerNode : public rclcpp::Node
{
public:
  explicit ObstacleStopPlannerNode(const rclcpp::NodeOptions & node_options);
<<<<<<< HEAD
=======

  struct NodeParam
  {
    bool enable_slow_down;
  };

  struct StopParam
  {
    double stop_margin;
    double min_behavior_stop_margin;
    double expand_stop_range;
    double extend_distance;
    double step_length;
    double stop_search_radius;
  };

  struct SlowDownParam
  {
    double slow_down_forward_margin;
    double slow_down_backward_margin;
    double expand_slow_down_range;
    double max_slow_down_vel;
    double min_slow_down_vel;
    double slow_down_search_radius;
  };
>>>>>>> 5cb9fbdc

private:
  /*
   * ROS
   */
  // publisher and subscriber
  rclcpp::Subscription<Trajectory>::SharedPtr path_sub_;
  rclcpp::Subscription<sensor_msgs::msg::PointCloud2>::SharedPtr obstacle_pointcloud_sub_;
  rclcpp::Subscription<geometry_msgs::msg::TwistStamped>::SharedPtr current_velocity_sub_;
  rclcpp::Subscription<DynamicObjectArray>::SharedPtr dynamic_object_sub_;
  rclcpp::Subscription<ExpandStopRange>::SharedPtr expand_stop_range_sub_;
  rclcpp::Publisher<Trajectory>::SharedPtr path_pub_;
  rclcpp::Publisher<diagnostic_msgs::msg::DiagnosticStatus>::SharedPtr stop_reason_diag_pub_;

  std::shared_ptr<ObstacleStopPlannerDebugNode> debug_ptr_;
  tf2_ros::Buffer tf_buffer_{get_clock()};
  tf2_ros::TransformListener tf_listener_{tf_buffer_};

  /*
   * Parameter
   */
  std::unique_ptr<motion_planning::AdaptiveCruiseController> acc_controller_;
  sensor_msgs::msg::PointCloud2::SharedPtr obstacle_ros_pointcloud_ptr_;
  geometry_msgs::msg::TwistStamped::ConstSharedPtr current_velocity_ptr_;
  DynamicObjectArray::ConstSharedPtr object_ptr_;
  rclcpp::Time prev_col_point_time_;
  pcl::PointXYZ prev_col_point_;

  VehicleInfo vehicle_info_;
  NodeParam node_param_;
  StopParam stop_param_;
  SlowDownParam slow_down_param_;

  void obstaclePointcloudCallback(const sensor_msgs::msg::PointCloud2::ConstSharedPtr input_msg);
  void pathCallback(const Trajectory::ConstSharedPtr input_msg);
  void dynamicObjectCallback(const DynamicObjectArray::ConstSharedPtr input_msg);
  void currentVelocityCallback(const geometry_msgs::msg::TwistStamped::ConstSharedPtr input_msg);
  void externalExpandStopRangeCallback(const ExpandStopRange::ConstSharedPtr input_msg);

private:
  bool withinPolygon(
    const std::vector<cv::Point2d> & cv_polygon, const double radius,
    const Point2d & prev_point, const Point2d & next_point,
    pcl::PointCloud<pcl::PointXYZ>::Ptr candidate_points_ptr,
    pcl::PointCloud<pcl::PointXYZ>::Ptr within_points_ptr);

  bool convexHull(
    const std::vector<cv::Point2d> & pointcloud, std::vector<cv::Point2d> & polygon_points);

  bool decimateTrajectory(
    const Trajectory & input, const double step_length, Trajectory & output,
    std::map<size_t /* decimate */, size_t /* origin */> & index_map);

  bool trimTrajectoryFromSelfPose(
    const Trajectory & input, const geometry_msgs::msg::Pose & self_pose,
    Trajectory & output);

  bool trimTrajectoryWithIndexFromSelfPose(
    const Trajectory & input, const geometry_msgs::msg::Pose & self_pose,
    Trajectory & output, size_t & index);

  bool searchPointcloudNearTrajectory(
    const Trajectory & trajectory,
    const sensor_msgs::msg::PointCloud2::ConstSharedPtr & input_points_ptr,
    pcl::PointCloud<pcl::PointXYZ>::Ptr output_points_ptr);

  void createOneStepPolygon(
    const geometry_msgs::msg::Pose & base_step_pose,
    const geometry_msgs::msg::Pose & next_step_pose,
    std::vector<cv::Point2d> & polygon, const double expand_width = 0.0);

  bool getSelfPose(
    const std_msgs::msg::Header & header, const tf2_ros::Buffer & tf_buffer,
    geometry_msgs::msg::Pose & self_pose);

  void getNearestPoint(
    const pcl::PointCloud<pcl::PointXYZ> & pointcloud, const geometry_msgs::msg::Pose & base_pose,
    pcl::PointXYZ * nearest_collision_point, rclcpp::Time * nearest_collision_point_time);

  void getLateralNearestPoint(
    const pcl::PointCloud<pcl::PointXYZ> & pointcloud, const geometry_msgs::msg::Pose & base_pose,
    pcl::PointXYZ * lateral_nearest_point, double * deviation);

  geometry_msgs::msg::Pose getVehicleCenterFromBase(const geometry_msgs::msg::Pose & base_pose);

  void insertStopPoint(
    const StopPoint & stop_point, Trajectory & output,
    diagnostic_msgs::msg::DiagnosticStatus & stop_reason_diag);

  StopPoint searchInsertPoint(
    const int idx, const Trajectory & base_trajectory,
    const Eigen::Vector2d & trajectory_vec, const Eigen::Vector2d & collision_point_vec);

  StopPoint createTargetPoint(
    const int idx, const double margin, const Eigen::Vector2d & trajectory_vec,
    const Eigen::Vector2d & collision_point_vec, const Trajectory & base_trajectory);

  SlowDownSection createSlowDownSection(
    const int idx, const Trajectory & base_trajectory,
    const double lateral_deviation,
    const Eigen::Vector2d & trajectory_vec,
    const Eigen::Vector2d & slow_down_point_vec);

  void insertSlowDownSection(
    const SlowDownSection & slow_down_section,
    const Trajectory & base_trajectory, Trajectory & output);

  void extendTrajectory(
    const Trajectory & input, const double extend_distance, Trajectory & output);

  TrajectoryPoint getExtendTrajectoryPoint(
    double extend_distance, const TrajectoryPoint & goal_point);
};
}  // namespace motion_planning

#endif  // OBSTACLE_STOP_PLANNER__NODE_HPP_<|MERGE_RESOLUTION|>--- conflicted
+++ resolved
@@ -80,8 +80,6 @@
 {
 public:
   explicit ObstacleStopPlannerNode(const rclcpp::NodeOptions & node_options);
-<<<<<<< HEAD
-=======
 
   struct NodeParam
   {
@@ -107,7 +105,6 @@
     double min_slow_down_vel;
     double slow_down_search_radius;
   };
->>>>>>> 5cb9fbdc
 
 private:
   /*
