// Copyright 2020 Tier IV, Inc.
//
// Licensed under the Apache License, Version 2.0 (the "License");
// you may not use this file except in compliance with the License.
// You may obtain a copy of the License at
//
//     http://www.apache.org/licenses/LICENSE-2.0
//
// Unless required by applicable law or agreed to in writing, software
// distributed under the License is distributed on an "AS IS" BASIS,
// WITHOUT WARRANTIES OR CONDITIONS OF ANY KIND, either express or implied.
// See the License for the specific language governing permissions and
// limitations under the License.

#include <algorithm>
#include <limits>
#include <memory>
#include <stack>
#include <vector>

#include "boost/optional.hpp"

#include "autoware_planning_msgs/msg/path_point.hpp"
#include "autoware_planning_msgs/msg/trajectory_point.hpp"
#include "geometry_msgs/msg/point32.hpp"
#include "geometry_msgs/msg/pose.hpp"
#include "nav_msgs/msg/map_meta_data.hpp"
#include "spline_interpolation/spline_interpolation.hpp"
#include "tf2/utils.h"

#include "obstacle_avoidance_planner/eb_path_optimizer.hpp"
#include "obstacle_avoidance_planner/mpt_optimizer.hpp"
#include "obstacle_avoidance_planner/util.hpp"

namespace util
{
template<typename T>
geometry_msgs::msg::Point transformToRelativeCoordinate2D(
  const T & point, const geometry_msgs::msg::Pose & origin)
{
  // NOTE: implement transformation without defining yaw variable
  //       but directly sin/cos of yaw for fast calculation
  const auto & q = origin.orientation;
  const double cos_yaw = 1 - 2 * q.z * q.z;
  const double sin_yaw = 2 * q.w * q.z;

  geometry_msgs::msg::Point relative_p;
  const double tmp_x = point.x - origin.position.x;
  const double tmp_y = point.y - origin.position.y;
  relative_p.x = tmp_x * cos_yaw + tmp_y * sin_yaw;
  relative_p.y = -tmp_x * sin_yaw + tmp_y * cos_yaw;
  relative_p.z = point.z;

  return relative_p;
}

template geometry_msgs::msg::Point transformToRelativeCoordinate2D<geometry_msgs::msg::Point>(
  const geometry_msgs::msg::Point &, const geometry_msgs::msg::Pose & origin);
template geometry_msgs::msg::Point transformToRelativeCoordinate2D<geometry_msgs::msg::Point32>(
  const geometry_msgs::msg::Point32 &, const geometry_msgs::msg::Pose & origin);

geometry_msgs::msg::Point transformToAbsoluteCoordinate2D(
  const geometry_msgs::msg::Point & point, const geometry_msgs::msg::Pose & origin)
{
  // NOTE: implement transformation without defining yaw variable
  //       but directly sin/cos of yaw for fast calculation
  const auto & q = origin.orientation;
  const double cos_yaw = 1 - 2 * q.z * q.z;
  const double sin_yaw = 2 * q.w * q.z;

  geometry_msgs::msg::Point absolute_p;
  absolute_p.x = point.x * cos_yaw - point.y * sin_yaw + origin.position.x;
  absolute_p.y = point.x * sin_yaw + point.y * cos_yaw + origin.position.y;
  absolute_p.z = point.z;

  return absolute_p;
}

double calculate2DDistance(const geometry_msgs::msg::Point & a, const geometry_msgs::msg::Point & b)
{
  const double dx = a.x - b.x;
  const double dy = a.y - b.y;
  return std::sqrt(dx * dx + dy * dy);
}

double calculateSquaredDistance(
  const geometry_msgs::msg::Point & a, const geometry_msgs::msg::Point & b)
{
  const double dx = a.x - b.x;
  const double dy = a.y - b.y;
  return dx * dx + dy * dy;
}

double getYawFromPoints(
  const geometry_msgs::msg::Point & a, const geometry_msgs::msg::Point & a_root)
{
  const double dx = a.x - a_root.x;
  const double dy = a.y - a_root.y;
  return std::atan2(dy, dx);
}

geometry_msgs::msg::Quaternion getQuaternionFromYaw(const double yaw)
{
  tf2::Quaternion q;
  q.setRPY(0, 0, yaw);
  return tf2::toMsg(q);
}

double normalizeRadian(const double angle)
{
  double n_angle = std::fmod(angle, 2 * M_PI);
  n_angle = n_angle > M_PI ? n_angle - 2 * M_PI : n_angle < -M_PI ? 2 * M_PI + n_angle : n_angle;
  return n_angle;
}

geometry_msgs::msg::Quaternion getQuaternionFromPoints(
  const geometry_msgs::msg::Point & a, const geometry_msgs::msg::Point & a_root)
{
  const double roll = 0;
  const double pitch = 0;
  const double yaw = util::getYawFromPoints(a, a_root);
  tf2::Quaternion quaternion;
  quaternion.setRPY(roll, pitch, yaw);
  return tf2::toMsg(quaternion);
}

template<typename T>
geometry_msgs::msg::Point transformMapToImage(
  const T & map_point, const nav_msgs::msg::MapMetaData & occupancy_grid_info)
{
  geometry_msgs::msg::Point relative_p =
    transformToRelativeCoordinate2D(map_point, occupancy_grid_info.origin);
  double resolution = occupancy_grid_info.resolution;
  double map_y_height = occupancy_grid_info.height;
  double map_x_width = occupancy_grid_info.width;
  double map_x_in_image_resolution = relative_p.x / resolution;
  double map_y_in_image_resolution = relative_p.y / resolution;
  geometry_msgs::msg::Point image_point;
  image_point.x = map_y_height - map_y_in_image_resolution;
  image_point.y = map_x_width - map_x_in_image_resolution;
  return image_point;
}
template geometry_msgs::msg::Point transformMapToImage<geometry_msgs::msg::Point>(
  const geometry_msgs::msg::Point &, const nav_msgs::msg::MapMetaData & map_info);
template geometry_msgs::msg::Point transformMapToImage<geometry_msgs::msg::Point32>(
  const geometry_msgs::msg::Point32 &, const nav_msgs::msg::MapMetaData & map_info);

boost::optional<geometry_msgs::msg::Point> transformMapToOptionalImage(
  const geometry_msgs::msg::Point & map_point,
  const nav_msgs::msg::MapMetaData & occupancy_grid_info)
{
  geometry_msgs::msg::Point relative_p =
    transformToRelativeCoordinate2D(map_point, occupancy_grid_info.origin);
  double resolution = occupancy_grid_info.resolution;
  double map_y_height = occupancy_grid_info.height;
  double map_x_width = occupancy_grid_info.width;
  double map_x_in_image_resolution = relative_p.x / resolution;
  double map_y_in_image_resolution = relative_p.y / resolution;
  double image_x = map_y_height - map_y_in_image_resolution;
  double image_y = map_x_width - map_x_in_image_resolution;
  if (
    image_x >= 0 && image_x < static_cast<int>(map_y_height) && image_y >= 0 &&
    image_y < static_cast<int>(map_x_width))
  {
    geometry_msgs::msg::Point image_point;
    image_point.x = image_x;
    image_point.y = image_y;
    return image_point;
  } else {
    return boost::none;
  }
}

bool transformMapToImage(
  const geometry_msgs::msg::Point & map_point,
  const nav_msgs::msg::MapMetaData & occupancy_grid_info, geometry_msgs::msg::Point & image_point)
{
  geometry_msgs::msg::Point relative_p =
    transformToRelativeCoordinate2D(map_point, occupancy_grid_info.origin);
  const double map_y_height = occupancy_grid_info.height;
  const double map_x_width = occupancy_grid_info.width;
  const double scale = 1 / occupancy_grid_info.resolution;
  const double map_x_in_image_resolution = relative_p.x * scale;
  const double map_y_in_image_resolution = relative_p.y * scale;
  const double image_x = map_y_height - map_y_in_image_resolution;
  const double image_y = map_x_width - map_x_in_image_resolution;
  if (
    image_x >= 0 && image_x < static_cast<int>(map_y_height) && image_y >= 0 &&
    image_y < static_cast<int>(map_x_width))
  {
    image_point.x = image_x;
    image_point.y = image_y;
    return true;
  } else {
    return false;
  }
}

bool interpolate2DPoints(
  const std::vector<double> & base_x, const std::vector<double> & base_y, const double resolution,
  std::vector<geometry_msgs::msg::Point> & interpolated_points)
{
  if (base_x.empty() || base_y.empty()) {
    return false;
  }
  std::vector<double> base_s = calcEuclidDist(base_x, base_y);
  if (base_s.empty() || base_s.size() == 1) {
    return false;
  }
  std::vector<double> new_s;
  for (double i = 0.0; i < base_s.back() - 1e-6; i += resolution) {
    new_s.push_back(i);
  }
  spline_interpolation::SplineInterpolator spline;
  // spline::SplineInterpolate spline;
  std::vector<double> interpolated_x;
  std::vector<double> interpolated_y;

  const int num_sample = base_s.size();
  constexpr int num_sample_threshold = 10;
  if (num_sample > num_sample_threshold) {
    spline.interpolate(base_s, base_x, new_s, interpolated_x, spline_interpolation::Method::PCG);
    spline.interpolate(base_s, base_y, new_s, interpolated_y, spline_interpolation::Method::PCG);
  } else {
    spline.interpolate(base_s, base_x, new_s, interpolated_x, spline_interpolation::Method::SOR);
    spline.interpolate(base_s, base_y, new_s, interpolated_y, spline_interpolation::Method::SOR);
  }

  for (size_t i = 0; i < interpolated_x.size(); i++) {
    if (std::isnan(interpolated_x[i]) || std::isnan(interpolated_y[i])) {
      return false;
    }
  }
  for (size_t i = 0; i < interpolated_x.size(); i++) {
    geometry_msgs::msg::Point point;
    point.x = interpolated_x[i];
    point.y = interpolated_y[i];
    interpolated_points.push_back(point);
  }
  return true;
}

std::vector<geometry_msgs::msg::Point> getInterpolatedPoints(
  const std::vector<geometry_msgs::msg::Pose> & first_points,
  const std::vector<geometry_msgs::msg::Pose> & second_points, const double delta_arc_length)
{
  std::vector<double> tmp_x;
  std::vector<double> tmp_y;
  std::vector<geometry_msgs::msg::Point> concat_points;
  for (const auto point : first_points) {
    concat_points.push_back(point.position);
  }
  for (const auto & point : second_points) {
    concat_points.push_back(point.position);
  }

  for (std::size_t i = 0; i < concat_points.size(); i++) {
    if (i > 0) {
      if (
        std::fabs(concat_points[i].x - concat_points[i - 1].x) < 1e-6 &&
        std::fabs(concat_points[i].y - concat_points[i - 1].y) < 1e-6)
      {
        continue;
      }
    }
    tmp_x.push_back(concat_points[i].x);
    tmp_y.push_back(concat_points[i].y);
  }
  std::vector<geometry_msgs::msg::Point> interpolated_points;
  util::interpolate2DPoints(tmp_x, tmp_y, delta_arc_length, interpolated_points);
  return interpolated_points;
}

std::vector<geometry_msgs::msg::Point> getInterpolatedPoints(
  const std::vector<geometry_msgs::msg::Point> & points, const double delta_arc_length)
{
  std::vector<double> tmp_x;
  std::vector<double> tmp_y;
  for (std::size_t i = 0; i < points.size(); i++) {
    if (i > 0) {
      if (
        std::fabs(points[i].x - points[i - 1].x) < 1e-6 &&
        std::fabs(points[i].y - points[i - 1].y) < 1e-6)
      {
        continue;
      }
    }
    tmp_x.push_back(points[i].x);
    tmp_y.push_back(points[i].y);
  }
  std::vector<geometry_msgs::msg::Point> interpolated_points;
  util::interpolate2DPoints(tmp_x, tmp_y, delta_arc_length, interpolated_points);
  return interpolated_points;
}

std::vector<geometry_msgs::msg::Point> getInterpolatedPoints(
  const std::vector<geometry_msgs::msg::Pose> & points, const double delta_arc_length)
{
  std::vector<double> tmp_x;
  std::vector<double> tmp_y;
  for (std::size_t i = 0; i < points.size(); i++) {
    if (i > 0) {
      if (
        std::fabs(points[i].position.x - points[i - 1].position.x) < 1e-6 &&
        std::fabs(points[i].position.y - points[i - 1].position.y) < 1e-6)
      {
        continue;
      }
    }
    tmp_x.push_back(points[i].position.x);
    tmp_y.push_back(points[i].position.y);
  }
  std::vector<geometry_msgs::msg::Point> interpolated_points;
  util::interpolate2DPoints(tmp_x, tmp_y, delta_arc_length, interpolated_points);
  return interpolated_points;
}

std::vector<geometry_msgs::msg::Point> getInterpolatedPoints(
  const std::vector<ReferencePoint> & points, const double delta_arc_length)
{
  std::vector<double> tmp_x;
  std::vector<double> tmp_y;
  for (std::size_t i = 0; i < points.size(); i++) {
    if (i > 0) {
      if (
        std::fabs(points[i].p.x - points[i - 1].p.x) < 1e-6 &&
        std::fabs(points[i].p.y - points[i - 1].p.y) < 1e-6)
      {
        continue;
      }
    }
    tmp_x.push_back(points[i].p.x);
    tmp_y.push_back(points[i].p.y);
  }
  std::vector<geometry_msgs::msg::Point> interpolated_points;
  util::interpolate2DPoints(tmp_x, tmp_y, delta_arc_length, interpolated_points);
  return interpolated_points;
}

template<typename T>
std::vector<geometry_msgs::msg::Point> getInterpolatedPoints(
  const T & points, const double delta_arc_length)
{
  std::vector<double> tmp_x;
  std::vector<double> tmp_y;
  for (std::size_t i = 0; i < points.size(); i++) {
    if (i > 0) {
      if (
        std::fabs(points[i].pose.position.x - points[i - 1].pose.position.x) < 1e-6 &&
        std::fabs(points[i].pose.position.y - points[i - 1].pose.position.y) < 1e-6)
      {
        continue;
      }
    }
    tmp_x.push_back(points[i].pose.position.x);
    tmp_y.push_back(points[i].pose.position.y);
  }
  std::vector<geometry_msgs::msg::Point> interpolated_points;
  util::interpolate2DPoints(tmp_x, tmp_y, delta_arc_length, interpolated_points);
  return interpolated_points;
}
template std::vector<geometry_msgs::msg::Point>
getInterpolatedPoints<std::vector<autoware_planning_msgs::msg::TrajectoryPoint>>(
  const std::vector<autoware_planning_msgs::msg::TrajectoryPoint> &, const double);
template std::vector<geometry_msgs::msg::Point>
getInterpolatedPoints<std::vector<autoware_planning_msgs::msg::PathPoint>>(
  const std::vector<autoware_planning_msgs::msg::PathPoint> &, const double);

template<typename T>
int getNearestIdx(
  const T & points, const geometry_msgs::msg::Pose & pose, const int default_idx,
  const double delta_yaw_threshold)
{
  double min_dist = std::numeric_limits<double>::max();
  int nearest_idx = default_idx;
  const double point_yaw = tf2::getYaw(pose.orientation);
  for (std::size_t i = 0; i < points.size(); i++) {
    const double dist = calculateSquaredDistance(points[i].pose.position, pose.position);
    const double points_yaw = tf2::getYaw(points[i].pose.orientation);
    const double diff_yaw = points_yaw - point_yaw;
    const double norm_diff_yaw = normalizeRadian(diff_yaw);
    if (dist < min_dist && std::fabs(norm_diff_yaw) < delta_yaw_threshold) {
      min_dist = dist;
      nearest_idx = i;
    }
  }
  return nearest_idx;
}
template int getNearestIdx<std::vector<autoware_planning_msgs::msg::TrajectoryPoint>>(
  const std::vector<autoware_planning_msgs::msg::TrajectoryPoint> &,
  const geometry_msgs::msg::Pose &, const int, const double);
template int getNearestIdx<std::vector<autoware_planning_msgs::msg::PathPoint>>(
  const std::vector<autoware_planning_msgs::msg::PathPoint> &, const geometry_msgs::msg::Pose &,
  const int, const double);

int getNearestIdx(
  const std::vector<geometry_msgs::msg::Point> & points, const geometry_msgs::msg::Pose & pose,
  const int default_idx, const double delta_yaw_threshold, const double delta_dist_threshold)
{
  int nearest_idx = default_idx;
  double min_dist = std::numeric_limits<double>::max();
  const double point_yaw = tf2::getYaw(pose.orientation);
  for (std::size_t i = 0; i < points.size(); i++) {
    const double dist = calculateSquaredDistance(points[i], pose.position);
    double points_yaw = 0;
    if (i > 0) {
      const double dx = points[i].x - points[i - 1].x;
      const double dy = points[i].y - points[i - 1].y;
      points_yaw = std::atan2(dy, dx);
    } else if (i == 0 && points.size() > 1) {
      const double dx = points[i + 1].x - points[i].x;
      const double dy = points[i + 1].y - points[i].y;
      points_yaw = std::atan2(dy, dx);
    }
    const double diff_yaw = points_yaw - point_yaw;
    const double norm_diff_yaw = normalizeRadian(diff_yaw);
    if (
      dist < min_dist && dist < delta_dist_threshold &&
      std::fabs(norm_diff_yaw) < delta_yaw_threshold)
    {
      min_dist = dist;
      nearest_idx = i;
    }
  }
  return nearest_idx;
}

int getNearestIdxOverPoint(
  const std::vector<autoware_planning_msgs::msg::TrajectoryPoint> & points,
  const geometry_msgs::msg::Pose & pose, [[maybe_unused]] const int default_idx,
  const double delta_yaw_threshold)
{
  double min_dist = std::numeric_limits<double>::max();
  const double point_yaw = tf2::getYaw(pose.orientation);
  const double pose_dx = std::cos(point_yaw);
  const double pose_dy = std::sin(point_yaw);
  int nearest_idx = 0;
  for (std::size_t i = 0; i < points.size(); i++) {
    if (i > 0) {
      const double dist = util::calculateSquaredDistance(points[i].pose.position, pose.position);
      const double points_yaw =
        getYawFromPoints(points[i].pose.position, points[i - 1].pose.position);
      const double diff_yaw = points_yaw - point_yaw;
      const double norm_diff_yaw = normalizeRadian(diff_yaw);
      const double dx = points[i].pose.position.x - pose.position.x;
      const double dy = points[i].pose.position.y - pose.position.y;
      const double ip = dx * pose_dx + dy * pose_dy;
      if (dist < min_dist && ip > 0 && std::fabs(norm_diff_yaw) < delta_yaw_threshold) {
        min_dist = dist;
        nearest_idx = i;
      }
    }
  }
  return nearest_idx;
}

int getNearestIdx(
  const std::vector<geometry_msgs::msg::Point> & points, const geometry_msgs::msg::Pose & pose,
  const int default_idx, const double delta_yaw_threshold)
{
  double min_dist = std::numeric_limits<double>::max();
  int nearest_idx = default_idx;
  const double point_yaw = tf2::getYaw(pose.orientation);
  for (std::size_t i = 0; i < points.size(); i++) {
    if (i > 0) {
      const double dist = calculateSquaredDistance(points[i], pose.position);
      const double points_yaw = getYawFromPoints(points[i], points[i - 1]);
      const double diff_yaw = points_yaw - point_yaw;
      const double norm_diff_yaw = normalizeRadian(diff_yaw);
      if (dist < min_dist && std::fabs(norm_diff_yaw) < delta_yaw_threshold) {
        min_dist = dist;
        nearest_idx = i;
      }
    }
  }
  return nearest_idx;
}

template<typename T>
int getNearestIdx(const T & points, const geometry_msgs::msg::Point & point, const int default_idx)
{
  double min_dist = std::numeric_limits<double>::max();
  int nearest_idx = default_idx;
  for (std::size_t i = 0; i < points.size(); i++) {
    if (i > 0) {
      const double dist = calculateSquaredDistance(points[i - 1].pose.position, point);
      const double points_dx = points[i].pose.position.x - points[i - 1].pose.position.x;
      const double points_dy = points[i].pose.position.y - points[i - 1].pose.position.y;
      const double points2pose_dx = point.x - points[i - 1].pose.position.x;
      const double points2pose_dy = point.y - points[i - 1].pose.position.y;
      const double ip = points_dx * points2pose_dx + points_dy * points2pose_dy;
      if (ip < 0) {
        return nearest_idx;
      }
      if (dist < min_dist && ip > 0) {
        min_dist = dist;
        nearest_idx = i - 1;
      }
    }
  }
  return nearest_idx;
}
template int getNearestIdx<std::vector<autoware_planning_msgs::msg::TrajectoryPoint>>(
  const std::vector<autoware_planning_msgs::msg::TrajectoryPoint> & points,
  const geometry_msgs::msg::Point & point, const int default_idx);
template int getNearestIdx<std::vector<autoware_planning_msgs::msg::PathPoint>>(
  const std::vector<autoware_planning_msgs::msg::PathPoint> & points,
  const geometry_msgs::msg::Point & point, const int default_idx);

int getNearestIdx(
  const std::vector<geometry_msgs::msg::Point> & points, const geometry_msgs::msg::Point & point)
{
  int nearest_idx = 0;
  double min_dist = std::numeric_limits<double>::max();
  for (std::size_t i = 0; i < points.size(); i++) {
    const double dist = calculateSquaredDistance(points[i], point);
    if (dist < min_dist) {
      min_dist = dist;
      nearest_idx = i;
    }
  }
  return nearest_idx;
}

template<typename T>
int getNearestIdx(const T & points, const geometry_msgs::msg::Point & point)
{
  int nearest_idx = 0;
  double min_dist = std::numeric_limits<double>::max();
  for (std::size_t i = 0; i < points.size(); i++) {
    const double dist = calculateSquaredDistance(points[i].pose.position, point);
    if (dist < min_dist) {
      min_dist = dist;
      nearest_idx = i;
    }
  }
  return nearest_idx;
}
template int getNearestIdx<std::vector<autoware_planning_msgs::msg::TrajectoryPoint>>(
  const std::vector<autoware_planning_msgs::msg::TrajectoryPoint> &,
  const geometry_msgs::msg::Point &);
template int getNearestIdx<std::vector<autoware_planning_msgs::msg::PathPoint>>(
  const std::vector<autoware_planning_msgs::msg::PathPoint> &, const geometry_msgs::msg::Point &);

int getNearestIdx(
  const std::vector<ReferencePoint> & points, const double target_s, const int begin_idx)
{
  double nearest_delta_s = std::numeric_limits<double>::max();
  int nearest_idx = begin_idx;
  for (std::size_t i = begin_idx; i < points.size(); i++) {
    double diff = std::fabs(target_s - points[i].s);
    if (diff < nearest_delta_s) {
      nearest_delta_s = diff;
      nearest_idx = i;
    }
  }
  return nearest_idx;
}

template<typename T>
int getNearestPointIdx(const T & points, const geometry_msgs::msg::Point & point)
{
  int nearest_idx = 0;
  double min_dist = std::numeric_limits<double>::max();
  for (std::size_t i = 0; i < points.size(); i++) {
    const double dist = calculateSquaredDistance(points[i].p, point);
    if (dist < min_dist) {
      min_dist = dist;
      nearest_idx = i;
    }
  }
  return nearest_idx;
}
template int getNearestPointIdx<std::vector<ReferencePoint>>(
  const std::vector<ReferencePoint> &, const geometry_msgs::msg::Point &);
template int getNearestPointIdx<std::vector<Footprint>>(
  const std::vector<Footprint> &, const geometry_msgs::msg::Point &);

std::vector<autoware_planning_msgs::msg::TrajectoryPoint> convertPathToTrajectory(
  const std::vector<autoware_planning_msgs::msg::PathPoint> & path_points)
{
  std::vector<autoware_planning_msgs::msg::TrajectoryPoint> traj_points;
  for (const auto & point : path_points) {
    autoware_planning_msgs::msg::TrajectoryPoint tmp_point;
    tmp_point.pose = point.pose;
    tmp_point.twist = point.twist;
    traj_points.push_back(tmp_point);
  }
  return traj_points;
}

std::vector<autoware_planning_msgs::msg::TrajectoryPoint> convertPointsToTrajectoryPointsWithYaw(
  const std::vector<geometry_msgs::msg::Point> & points)
{
  std::vector<autoware_planning_msgs::msg::TrajectoryPoint> traj_points;
  for (size_t i = 0; i < points.size(); i++) {
    autoware_planning_msgs::msg::TrajectoryPoint traj_point;
    traj_point.pose.position = points[i];
    double yaw = 0;
    if (i > 0) {
      const double dx = points[i].x - points[i - 1].x;
      const double dy = points[i].y - points[i - 1].y;
      yaw = std::atan2(dy, dx);
    } else if (i == 0 && points.size() > 1) {
      const double dx = points[i + 1].x - points[i].x;
      const double dy = points[i + 1].y - points[i].y;
      yaw = std::atan2(dy, dx);
    }
    const double roll = 0;
    const double pitch = 0;
    tf2::Quaternion quaternion;
    quaternion.setRPY(roll, pitch, yaw);
    traj_point.pose.orientation = tf2::toMsg(quaternion);
    traj_points.push_back(traj_point);
  }
  return traj_points;
}

std::vector<autoware_planning_msgs::msg::TrajectoryPoint> fillTrajectoryWithVelocity(
  const std::vector<autoware_planning_msgs::msg::TrajectoryPoint> & traj_points,
  const double velocity)
{
  std::vector<autoware_planning_msgs::msg::TrajectoryPoint> traj_with_velocity;
  for (const auto & traj_point : traj_points) {
    auto tmp_point = traj_point;
    tmp_point.twist.linear.x = velocity;
    traj_with_velocity.push_back(tmp_point);
  }
  return traj_with_velocity;
}

template<typename T>
std::vector<autoware_planning_msgs::msg::TrajectoryPoint> alignVelocityWithPoints(
  const std::vector<autoware_planning_msgs::msg::TrajectoryPoint> & base_traj_points,
  const T & points, const int zero_velocity_traj_idx, const int max_skip_comparison_idx)
{
  auto traj_points = base_traj_points;
  int prev_begin_idx = 0;
  for (std::size_t i = 0; i < traj_points.size(); i++) {
    const auto first = points.begin() + prev_begin_idx;

    // TODO(Horibe) could be replaced end() with some reasonable number to reduce computational time
    const auto last = points.end();
    const T truncated_points(first, last);

    const size_t closest_seg_idx =
      autoware_utils::findNearestSegmentIndex(truncated_points, traj_points[i].pose.position);
    // TODO(murooka) implement calcSignedArcLength(points, idx, point)
    const double closest_to_target_dist = autoware_utils::calcSignedArcLength(
      truncated_points, truncated_points.at(closest_seg_idx).pose.position,
      traj_points[i].pose.position);
    const double seg_dist =
      autoware_utils::calcSignedArcLength(truncated_points, closest_seg_idx, closest_seg_idx + 1);

    // interpolate 1st-nearest (v1) value and 2nd-nearest value (v2)
    const auto lerp = [&](const double v1, const double v2, const double ratio) {
        return std::abs(seg_dist) < 1e-6 ? v2 : v1 + (v2 - v1) * ratio;
      };

    // z
    {
      const double closest_z = truncated_points.at(closest_seg_idx).pose.position.z;
      const double next_z = truncated_points.at(closest_seg_idx + 1).pose.position.z;
      traj_points[i].pose.position.z = lerp(closest_z, next_z, closest_to_target_dist / seg_dist);
    }

    // vx
    {
      const double closest_vel = truncated_points[closest_seg_idx].twist.linear.x;
      const double next_vel = truncated_points[closest_seg_idx + 1].twist.linear.x;
      const double target_vel = lerp(closest_vel, next_vel, closest_to_target_dist / seg_dist);

      if (static_cast<int>(i) >= zero_velocity_traj_idx) {
        traj_points[i].twist.linear.x = 0;
      } else if (target_vel < 1e-6) {
        const auto idx = std::max(static_cast<int>(i) - 1, 0);
        traj_points[i].twist.linear.x = traj_points[idx].twist.linear.x;
      } else if (static_cast<int>(i) <= max_skip_comparison_idx) {
        traj_points[i].twist.linear.x = target_vel;
      } else {
        traj_points[i].twist.linear.x = std::fmin(target_vel, traj_points[i].twist.linear.x);
      }
    }
    // NOTE: closest_seg_idx is for the clipped trajectory. This operation must be "+=".
    prev_begin_idx += closest_seg_idx;
  }
  return traj_points;
}
template std::vector<autoware_planning_msgs::msg::TrajectoryPoint>
alignVelocityWithPoints<std::vector<autoware_planning_msgs::msg::PathPoint>>(
  const std::vector<autoware_planning_msgs::msg::TrajectoryPoint> &,
  const std::vector<autoware_planning_msgs::msg::PathPoint> &, const int, const int);
template std::vector<autoware_planning_msgs::msg::TrajectoryPoint>
alignVelocityWithPoints<std::vector<autoware_planning_msgs::msg::TrajectoryPoint>>(
  const std::vector<autoware_planning_msgs::msg::TrajectoryPoint> &,
  const std::vector<autoware_planning_msgs::msg::TrajectoryPoint> &, const int, const int);

std::vector<std::vector<int>> getHistogramTable(const std::vector<std::vector<int>> & input)
{
  std::vector<std::vector<int>> histogram_table = input;
  for (std::size_t i = 0; i < input.size(); i++) {
    for (std::size_t j = 0; j < input[i].size(); j++) {
      if (input[i][j]) {
        histogram_table[i][j] = 0;
      } else {
        histogram_table[i][j] = (i > 0) ? histogram_table[i - 1][j] + 1 : 1;
      }
    }
  }
  return histogram_table;
}

struct HistogramBin
{
  int height;
  int variable_pos;
  int original_pos;
};

Rectangle getLargestRectangleInRow(
  const std::vector<int> & histo, const int current_row, [[maybe_unused]] const int row_size)
{
  std::vector<int> search_histo = histo;
  search_histo.push_back(0);
  std::stack<HistogramBin> stack;
  Rectangle largest_rect;
  for (std::size_t i = 0; i < search_histo.size(); i++) {
    HistogramBin bin;
    bin.height = search_histo[i];
    bin.variable_pos = i;
    bin.original_pos = i;
    if (stack.empty()) {
      stack.push(bin);
    } else {
      if (stack.top().height < bin.height) {
        stack.push(bin);
      } else if (stack.top().height >= bin.height) {
        int target_i = i;
        while (!stack.empty() && bin.height <= stack.top().height) {
          HistogramBin tmp_bin = stack.top();
          stack.pop();
          int area = (i - tmp_bin.variable_pos) * tmp_bin.height;
          if (area > largest_rect.area) {
            largest_rect.max_y_idx = tmp_bin.variable_pos;
            largest_rect.min_y_idx = i - 1;
            largest_rect.max_x_idx = current_row - tmp_bin.height + 1;
            largest_rect.min_x_idx = current_row;
            largest_rect.area = area;
          }

          target_i = tmp_bin.variable_pos;
        }
        bin.variable_pos = target_i;
        stack.push(bin);
      }
    }
  }
  return largest_rect;
}

Rectangle getLargestRectangle(const std::vector<std::vector<int>> & input)
{
  std::vector<std::vector<int>> histogram_table = getHistogramTable(input);
  Rectangle largest_rectangle;
  for (std::size_t i = 0; i < histogram_table.size(); i++) {
    Rectangle rect = getLargestRectangleInRow(histogram_table[i], i, input.size());
    if (rect.area > largest_rectangle.area) {
      largest_rectangle = rect;
    }
  }
  return largest_rectangle;
}

boost::optional<geometry_msgs::msg::Point> getLastExtendedPoint(
  const autoware_planning_msgs::msg::PathPoint & path_point, const geometry_msgs::msg::Pose & pose,
  const double delta_yaw_threshold, const double delta_dist_threshold)
{
  const double dist = calculate2DDistance(path_point.pose.position, pose.position);
  const double diff_yaw = tf2::getYaw(path_point.pose.orientation) - tf2::getYaw(pose.orientation);
  const double norm_diff_yaw = normalizeRadian(diff_yaw);
  if (
    dist > 1e-6 && dist < delta_dist_threshold && std::fabs(norm_diff_yaw) < delta_yaw_threshold)
  {
    return path_point.pose.position;
  } else {
    return boost::none;
  }
}

boost::optional<autoware_planning_msgs::msg::TrajectoryPoint> getLastExtendedTrajPoint(
  const autoware_planning_msgs::msg::PathPoint & path_point, const geometry_msgs::msg::Pose & pose,
  const double delta_yaw_threshold, const double delta_dist_threshold)
{
  const double dist = calculate2DDistance(path_point.pose.position, pose.position);
  const double diff_yaw = tf2::getYaw(path_point.pose.orientation) - tf2::getYaw(pose.orientation);
  const double norm_diff_yaw = normalizeRadian(diff_yaw);
  if (
    dist > 1e-6 && dist < delta_dist_threshold && std::fabs(norm_diff_yaw) < delta_yaw_threshold)
  {
    autoware_planning_msgs::msg::TrajectoryPoint tmp_traj_p;
    tmp_traj_p.pose.position = path_point.pose.position;
    tmp_traj_p.pose.orientation =
      util::getQuaternionFromPoints(path_point.pose.position, pose.position);
    tmp_traj_p.twist = path_point.twist;
    return tmp_traj_p;
  } else {
    return boost::none;
  }
}

std::vector<Footprint> getVehicleFootprints(
  const std::vector<autoware_planning_msgs::msg::TrajectoryPoint> & optimized_points,
  const VehicleParam & vehicle_param)
{
  const double baselink_to_top = vehicle_param.length - vehicle_param.rear_overhang;
  const double half_width = vehicle_param.width * 0.5;
  std::vector<double> rel_lon_offset{baselink_to_top, baselink_to_top, 0, 0};
  std::vector<double> rel_lat_offset{half_width, -half_width, -half_width, half_width};
  std::vector<Footprint> rects;
  for (std::size_t i = 0; i < optimized_points.size(); i++) {
    // for (int i = nearest_idx; i < optimized_points.size(); i++) {
    std::vector<geometry_msgs::msg::Point> abs_points;
    for (std::size_t j = 0; j < rel_lon_offset.size(); j++) {
      geometry_msgs::msg::Point rel_point;
      rel_point.x = rel_lon_offset[j];
      rel_point.y = rel_lat_offset[j];
      abs_points.push_back(
        util::transformToAbsoluteCoordinate2D(rel_point, optimized_points[i].pose));
    }
    Footprint rect;
    rect.p = optimized_points[i].pose.position;
    rect.top_left = abs_points[0];
    rect.top_right = abs_points[1];
    rect.bottom_right = abs_points[2];
    rect.bottom_left = abs_points[3];
    rects.push_back(rect);
  }
  return rects;
}

/*
 * calculate distance in x-y 2D space
 */
std::vector<double> calcEuclidDist(const std::vector<double> & x, const std::vector<double> & y)
{
  if (x.size() != y.size()) {
    std::cerr << "x y vector size should be the same." << std::endl;
  }

  std::vector<double> dist_v;
  dist_v.push_back(0.0);
  for (unsigned int i = 0; i < x.size() - 1; ++i) {
    const double dx = x.at(i + 1) - x.at(i);
    const double dy = y.at(i + 1) - y.at(i);
    dist_v.push_back(dist_v.at(i) + std::hypot(dx, dy));
  }

  return dist_v;
}

bool hasValidNearestPointFromEgo(
  const geometry_msgs::msg::Pose & ego_pose, const Trajectories & trajs,
  const TrajectoryParam & traj_param)
{
  const auto traj = concatTraj(trajs);
  const auto interpolated_points =
    util::getInterpolatedPoints(traj, traj_param.delta_arc_length_for_trajectory);
  const int default_idx = -1;
  const int nearest_idx_with_thres = util::getNearestIdx(
    interpolated_points, ego_pose, default_idx, traj_param.delta_yaw_threshold_for_closest_point,
    traj_param.delta_dist_threshold_for_closest_point);
  if (nearest_idx_with_thres == default_idx) {
    return false;
  }
  return true;
}

std::vector<autoware_planning_msgs::msg::TrajectoryPoint> concatTraj(const Trajectories & trajs)
{
  std::vector<autoware_planning_msgs::msg::TrajectoryPoint> trajectory;
  trajectory.insert(
    trajectory.end(), trajs.model_predictive_trajectory.begin(),
    trajs.model_predictive_trajectory.end());
  trajectory.insert(
    trajectory.end(), trajs.extended_trajectory.begin(), trajs.extended_trajectory.end());
  return trajectory;
}

int getZeroVelocityIdx(
  const bool is_showing_debug_info, const std::vector<geometry_msgs::msg::Point> & fine_points,
  const std::vector<autoware_planning_msgs::msg::PathPoint> & path_points,
  const std::unique_ptr<Trajectories> & opt_trajs, const TrajectoryParam & traj_param)
{
  const int default_idx = fine_points.size() - 1;
  const int zero_velocity_idx_from_path =
    getZeroVelocityIdxFromPoints(path_points, fine_points, default_idx, traj_param);

  int zero_velocity_idx_from_opt_points = zero_velocity_idx_from_path;
  if (opt_trajs) {
    zero_velocity_idx_from_opt_points = getZeroVelocityIdxFromPoints(
      util::concatTraj(*opt_trajs), fine_points, default_idx, traj_param);
  }
  RCLCPP_INFO_EXPRESSION(
    rclcpp::get_logger("util"), is_showing_debug_info,
    "0 m/s idx from path: %d from opt: %d total size %zu", zero_velocity_idx_from_path,
    zero_velocity_idx_from_opt_points, fine_points.size());
<<<<<<< HEAD
  // std::cout << "zero velocity from path " << zero_velocity_idx_from_path << " from opt "
  //           << zero_velocity_idx_from_opt_points << " total size  " << fine_points.size()
  //           << std::endl;
=======
>>>>>>> 7f5c6f58
  const int zero_velocity_idx =
    std::min(zero_velocity_idx_from_path, zero_velocity_idx_from_opt_points);

  if (is_showing_debug_info) {
    int zero_velocity_path_idx = path_points.size() - 1;
    for (std::size_t i = 0; i < path_points.size(); i++) {
      if (path_points[i].twist.linear.x < 1e-6) {
        zero_velocity_path_idx = i;
        break;
      }
    }
    const float debug_dist = util::calculate2DDistance(
      path_points[zero_velocity_path_idx].pose.position, fine_points[zero_velocity_idx]);
    RCLCPP_INFO(
      rclcpp::get_logger("util"), "Dist from path 0 velocity point: = %f [m]", debug_dist);
  }
  return zero_velocity_idx;
}

template<typename T>
int getZeroVelocityIdxFromPoints(
  const T & points, const std::vector<geometry_msgs::msg::Point> & fine_points,
  const int /* default_idx */, const TrajectoryParam & traj_param)
{
  int zero_velocity_points_idx = points.size() - 1;
  for (std::size_t i = 0; i < points.size(); i++) {
    if (points[i].twist.linear.x < 1e-6) {
      zero_velocity_points_idx = i;
      break;
    }
  }
  const int default_zero_velocity_fine_points_idx = fine_points.size() - 1;
  const int zero_velocity_fine_points_idx = util::getNearestIdx(
    fine_points, points[zero_velocity_points_idx].pose, default_zero_velocity_fine_points_idx,
    traj_param.delta_yaw_threshold_for_closest_point,
    traj_param.delta_dist_threshold_for_closest_point);
  return zero_velocity_fine_points_idx;
}
template int getZeroVelocityIdxFromPoints<std::vector<autoware_planning_msgs::msg::PathPoint>>(
  const std::vector<autoware_planning_msgs::msg::PathPoint> &,
  const std::vector<geometry_msgs::msg::Point> &, const int, const TrajectoryParam &);
template int
getZeroVelocityIdxFromPoints<std::vector<autoware_planning_msgs::msg::TrajectoryPoint>>(
  const std::vector<autoware_planning_msgs::msg::TrajectoryPoint> &,
  const std::vector<geometry_msgs::msg::Point> &, const int, const TrajectoryParam &);

template<typename T>
double getArcLength(const T & points, const int initial_idx)
{
  double accum_arc_length = 0;
  for (size_t i = initial_idx; i < points.size(); i++) {
    if (i > 0) {
      const double dist =
        util::calculate2DDistance(points[i].pose.position, points[i - 1].pose.position);
      accum_arc_length += dist;
    }
  }
  return accum_arc_length;
}
template double getArcLength<std::vector<autoware_planning_msgs::msg::PathPoint>>(
  const std::vector<autoware_planning_msgs::msg::PathPoint> &, const int);
template double getArcLength<std::vector<autoware_planning_msgs::msg::TrajectoryPoint>>(
  const std::vector<autoware_planning_msgs::msg::TrajectoryPoint> &, const int);

double getArcLength(const std::vector<geometry_msgs::msg::Pose> & points, const int initial_idx)
{
  double accum_arc_length = 0;
  for (size_t i = initial_idx; i < points.size(); i++) {
    if (i > 0) {
      const double dist = util::calculate2DDistance(points[i].position, points[i - 1].position);
      accum_arc_length += dist;
    }
  }
  return accum_arc_length;
}

void logOSQPSolutionStatus(const int solution_status)
{
  /******************
  * Solver Status  *
  ******************/
  int OSQP_DUAL_INFEASIBLE_INACCURATE = 4;
  int OSQP_PRIMAL_INFEASIBLE_INACCURATE = 3;
  int OSQP_SOLVED_INACCURATE = 2;
  int OSQP_SOLVED = 1;
  int OSQP_MAX_ITER_REACHED = -2;
  int OSQP_PRIMAL_INFEASIBLE = -3; /* primal infeasible  */
  int OSQP_DUAL_INFEASIBLE = -4;   /* dual infeasible */
  int OSQP_SIGINT = -5;            /* interrupted by user */

  if (solution_status == OSQP_SOLVED) {
    // RCLCPP_INFO(rclcpp::get_logger("util"),"[Avoidance] OSQP solution status: OSQP_SOLVED");
  } else if (solution_status == OSQP_DUAL_INFEASIBLE_INACCURATE) {
    RCLCPP_WARN(
      rclcpp::get_logger("util"),
      "[Avoidance] OSQP solution status: OSQP_DUAL_INFEASIBLE_INACCURATE");
  } else if (solution_status == OSQP_PRIMAL_INFEASIBLE_INACCURATE) {
    RCLCPP_WARN(
      rclcpp::get_logger("util"),
      "[Avoidance] OSQP solution status: OSQP_PRIMAL_INFEASIBLE_INACCURATE");
  } else if (solution_status == OSQP_SOLVED_INACCURATE) {
    RCLCPP_WARN(
      rclcpp::get_logger("util"), "[Avoidance] OSQP solution status: OSQP_SOLVED_INACCURATE");
  } else if (solution_status == OSQP_MAX_ITER_REACHED) {
    RCLCPP_WARN(rclcpp::get_logger("util"), "[Avoidance] OSQP solution status: OSQP_ITER_REACHED");
  } else if (solution_status == OSQP_PRIMAL_INFEASIBLE) {
    RCLCPP_WARN(
      rclcpp::get_logger("util"), "[Avoidance] OSQP solution status: OSQP_PRIMAL_INFEASIBLE");
  } else if (solution_status == OSQP_DUAL_INFEASIBLE) {
    RCLCPP_WARN(
      rclcpp::get_logger("util"), "[Avoidance] OSQP solution status: OSQP_DUAL_INFEASIBLE");
  } else if (solution_status == OSQP_SIGINT) {
    RCLCPP_WARN(rclcpp::get_logger("util"), "[Avoidance] OSQP solution status: OSQP_SIGINT");
    RCLCPP_WARN(
      rclcpp::get_logger("util"), "[Avoidance] Interrupted by user, process will be finished.");
    std::exit(0);
  } else {
    RCLCPP_WARN(
      rclcpp::get_logger("util"), "[Avoidance] OSQP solution status: Not defined %d",
      solution_status);
  }
}

}  // namespace util<|MERGE_RESOLUTION|>--- conflicted
+++ resolved
@@ -904,12 +904,6 @@
     rclcpp::get_logger("util"), is_showing_debug_info,
     "0 m/s idx from path: %d from opt: %d total size %zu", zero_velocity_idx_from_path,
     zero_velocity_idx_from_opt_points, fine_points.size());
-<<<<<<< HEAD
-  // std::cout << "zero velocity from path " << zero_velocity_idx_from_path << " from opt "
-  //           << zero_velocity_idx_from_opt_points << " total size  " << fine_points.size()
-  //           << std::endl;
-=======
->>>>>>> 7f5c6f58
   const int zero_velocity_idx =
     std::min(zero_velocity_idx_from_path, zero_velocity_idx_from_opt_points);
 
