// Copyright 2020 Tier IV, Inc.
//
// Licensed under the Apache License, Version 2.0 (the "License");
// you may not use this file except in compliance with the License.
// You may obtain a copy of the License at
//
//     http://www.apache.org/licenses/LICENSE-2.0
//
// Unless required by applicable law or agreed to in writing, software
// distributed under the License is distributed on an "AS IS" BASIS,
// WITHOUT WARRANTIES OR CONDITIONS OF ANY KIND, either express or implied.
// See the License for the specific language governing permissions and
// limitations under the License.

#include <algorithm>
#include <limits>
#include <memory>
#include <stack>
#include <vector>

#include "boost/optional.hpp"

#include "autoware_planning_msgs/msg/path_point.hpp"
#include "autoware_planning_msgs/msg/trajectory_point.hpp"
#include "geometry_msgs/msg/point32.hpp"
#include "geometry_msgs/msg/pose.hpp"
#include "nav_msgs/msg/map_meta_data.hpp"
#include "spline_interpolation/spline_interpolation.hpp"
#include "tf2/utils.h"

#include "obstacle_avoidance_planner/eb_path_optimizer.hpp"
#include "obstacle_avoidance_planner/mpt_optimizer.hpp"
#include "obstacle_avoidance_planner/util.hpp"

namespace util
{
template<typename T>
geometry_msgs::msg::Point transformToRelativeCoordinate2D(
  const T & point, const geometry_msgs::msg::Pose & origin)
{
  geometry_msgs::msg::Transform origin_coord2point;
  origin_coord2point.translation.x = point.x;
  origin_coord2point.translation.y = point.y;
  tf2::Transform tf_origin_coord2point;
  tf2::fromMsg(origin_coord2point, tf_origin_coord2point);

  geometry_msgs::msg::Transform origin_coord2origin;
  origin_coord2origin.translation.x = origin.position.x;
  origin_coord2origin.translation.y = origin.position.y;
  origin_coord2origin.rotation = origin.orientation;
  tf2::Transform tf_origin_coord2origin;
  tf2::fromMsg(origin_coord2origin, tf_origin_coord2origin);

  tf2::Transform tf_origin2origin_coord = tf_origin_coord2origin.inverse() * tf_origin_coord2point;
  geometry_msgs::msg::Pose rel_pose;
  tf2::toMsg(tf_origin2origin_coord, rel_pose);
  geometry_msgs::msg::Point relative_p = rel_pose.position;
  return relative_p;
}
template geometry_msgs::msg::Point transformToRelativeCoordinate2D<geometry_msgs::msg::Point>(
  const geometry_msgs::msg::Point &, const geometry_msgs::msg::Pose & origin);
template geometry_msgs::msg::Point transformToRelativeCoordinate2D<geometry_msgs::msg::Point32>(
  const geometry_msgs::msg::Point32 &, const geometry_msgs::msg::Pose & origin);

geometry_msgs::msg::Point transformToAbsoluteCoordinate2D(
  const geometry_msgs::msg::Point & point, const geometry_msgs::msg::Pose & origin)
{
  geometry_msgs::msg::Transform origin2point;
  origin2point.translation.x = point.x;
  origin2point.translation.y = point.y;
  tf2::Transform tf_origin2point;
  tf2::fromMsg(origin2point, tf_origin2point);

  geometry_msgs::msg::Transform origin_coord2origin;
  origin_coord2origin.translation.x = origin.position.x;
  origin_coord2origin.translation.y = origin.position.y;
  origin_coord2origin.rotation = origin.orientation;
  tf2::Transform tf_origin_coord2origin;
  tf2::fromMsg(origin_coord2origin, tf_origin_coord2origin);
  tf2::Transform tf_origin_coord2point = tf_origin_coord2origin * tf_origin2point;

  geometry_msgs::msg::Pose abs_pose;
  tf2::toMsg(tf_origin_coord2point, abs_pose);
  geometry_msgs::msg::Point abs_p = abs_pose.position;
  return abs_p;
}

double calculate2DDistance(const geometry_msgs::msg::Point & a, const geometry_msgs::msg::Point & b)
{
  const double dx = a.x - b.x;
  const double dy = a.y - b.y;
  return std::sqrt(dx * dx + dy * dy);
}

double calculateSquaredDistance(
  const geometry_msgs::msg::Point & a, const geometry_msgs::msg::Point & b)
{
  const double dx = a.x - b.x;
  const double dy = a.y - b.y;
  return dx * dx + dy * dy;
}

double getYawFromPoints(
  const geometry_msgs::msg::Point & a, const geometry_msgs::msg::Point & a_root)
{
  const double dx = a.x - a_root.x;
  const double dy = a.y - a_root.y;
  return std::atan2(dy, dx);
}

geometry_msgs::msg::Quaternion getQuaternionFromYaw(const double yaw)
{
  tf2::Quaternion q;
  q.setRPY(0, 0, yaw);
  return tf2::toMsg(q);
}

double normalizeRadian(const double angle)
{
  double n_angle = std::fmod(angle, 2 * M_PI);
  n_angle = n_angle > M_PI ? n_angle - 2 * M_PI : n_angle < -M_PI ? 2 * M_PI + n_angle : n_angle;
  return n_angle;
}

geometry_msgs::msg::Quaternion getQuaternionFromPoints(
  const geometry_msgs::msg::Point & a, const geometry_msgs::msg::Point & a_root)
{
  const double roll = 0;
  const double pitch = 0;
  const double yaw = util::getYawFromPoints(a, a_root);
  tf2::Quaternion quaternion;
  quaternion.setRPY(roll, pitch, yaw);
  return tf2::toMsg(quaternion);
}

template<typename T>
geometry_msgs::msg::Point transformMapToImage(
  const T & map_point, const nav_msgs::msg::MapMetaData & occupancy_grid_info)
{
  geometry_msgs::msg::Point relative_p =
    transformToRelativeCoordinate2D(map_point, occupancy_grid_info.origin);
  double resolution = occupancy_grid_info.resolution;
  double map_y_height = occupancy_grid_info.height;
  double map_x_width = occupancy_grid_info.width;
  double map_x_in_image_resolution = relative_p.x / resolution;
  double map_y_in_image_resolution = relative_p.y / resolution;
  geometry_msgs::msg::Point image_point;
  image_point.x = map_y_height - map_y_in_image_resolution;
  image_point.y = map_x_width - map_x_in_image_resolution;
  return image_point;
}
template geometry_msgs::msg::Point transformMapToImage<geometry_msgs::msg::Point>(
  const geometry_msgs::msg::Point &, const nav_msgs::msg::MapMetaData & map_info);
template geometry_msgs::msg::Point transformMapToImage<geometry_msgs::msg::Point32>(
  const geometry_msgs::msg::Point32 &, const nav_msgs::msg::MapMetaData & map_info);

boost::optional<geometry_msgs::msg::Point> transformMapToOptionalImage(
  const geometry_msgs::msg::Point & map_point,
  const nav_msgs::msg::MapMetaData & occupancy_grid_info)
{
  geometry_msgs::msg::Point relative_p =
    transformToRelativeCoordinate2D(map_point, occupancy_grid_info.origin);
  double resolution = occupancy_grid_info.resolution;
  double map_y_height = occupancy_grid_info.height;
  double map_x_width = occupancy_grid_info.width;
  double map_x_in_image_resolution = relative_p.x / resolution;
  double map_y_in_image_resolution = relative_p.y / resolution;
  double image_x = map_y_height - map_y_in_image_resolution;
  double image_y = map_x_width - map_x_in_image_resolution;
  if (
    image_x >= 0 && image_x < static_cast<int>(map_y_height) && image_y >= 0 &&
    image_y < static_cast<int>(map_x_width))
  {
    geometry_msgs::msg::Point image_point;
    image_point.x = image_x;
    image_point.y = image_y;
    return image_point;
  } else {
    return boost::none;
  }
}

bool transformMapToImage(
  const geometry_msgs::msg::Point & map_point,
  const nav_msgs::msg::MapMetaData & occupancy_grid_info, geometry_msgs::msg::Point & image_point)
{
  geometry_msgs::msg::Point relative_p =
    transformToRelativeCoordinate2D(map_point, occupancy_grid_info.origin);
  const double map_y_height = occupancy_grid_info.height;
  const double map_x_width = occupancy_grid_info.width;
  const double scale = 1 / occupancy_grid_info.resolution;
  const double map_x_in_image_resolution = relative_p.x * scale;
  const double map_y_in_image_resolution = relative_p.y * scale;
  const double image_x = map_y_height - map_y_in_image_resolution;
  const double image_y = map_x_width - map_x_in_image_resolution;
  if (
    image_x >= 0 && image_x < static_cast<int>(map_y_height) && image_y >= 0 &&
    image_y < static_cast<int>(map_x_width))
  {
    image_point.x = image_x;
    image_point.y = image_y;
    return true;
  } else {
    return false;
  }
}

bool interpolate2DPoints(
  const std::vector<double> & base_x, const std::vector<double> & base_y, const double resolution,
  std::vector<geometry_msgs::msg::Point> & interpolated_points)
{
  if (base_x.empty() || base_y.empty()) {
    return false;
  }
  std::vector<double> base_s = calcEuclidDist(base_x, base_y);
  if (base_s.empty() || base_s.size() == 1) {
    return false;
  }
  std::vector<double> new_s;
  for (double i = 0.0; i < base_s.back() - 1e-6; i += resolution) {
    new_s.push_back(i);
  }
  spline_interpolation::SplineInterpolator spline;
  // spline::SplineInterpolate spline;
  std::vector<double> interpolated_x;
  std::vector<double> interpolated_y;

  const int num_sample = base_s.size();
  constexpr int num_sample_threshold = 10;
  if (num_sample > num_sample_threshold) {
    spline.interpolate(base_s, base_x, new_s, interpolated_x, spline_interpolation::Method::PCG);
    spline.interpolate(base_s, base_y, new_s, interpolated_y, spline_interpolation::Method::PCG);
  } else {
    spline.interpolate(base_s, base_x, new_s, interpolated_x, spline_interpolation::Method::SOR);
    spline.interpolate(base_s, base_y, new_s, interpolated_y, spline_interpolation::Method::SOR);
  }

  for (size_t i = 0; i < interpolated_x.size(); i++) {
    if (std::isnan(interpolated_x[i]) || std::isnan(interpolated_y[i])) {
      return false;
    }
  }
  for (size_t i = 0; i < interpolated_x.size(); i++) {
    geometry_msgs::msg::Point point;
    point.x = interpolated_x[i];
    point.y = interpolated_y[i];
    interpolated_points.push_back(point);
  }
  return true;
}

std::vector<geometry_msgs::msg::Point> getInterpolatedPoints(
  const std::vector<geometry_msgs::msg::Pose> & first_points,
  const std::vector<geometry_msgs::msg::Pose> & second_points, const double delta_arc_length)
{
  std::vector<double> tmp_x;
  std::vector<double> tmp_y;
  std::vector<geometry_msgs::msg::Point> concat_points;
  for (const auto point : first_points) {
    concat_points.push_back(point.position);
  }
  for (const auto & point : second_points) {
    concat_points.push_back(point.position);
  }

  for (std::size_t i = 0; i < concat_points.size(); i++) {
    if (i > 0) {
      if (
        std::fabs(concat_points[i].x - concat_points[i - 1].x) < 1e-6 &&
        std::fabs(concat_points[i].y - concat_points[i - 1].y) < 1e-6)
      {
        continue;
      }
    }
    tmp_x.push_back(concat_points[i].x);
    tmp_y.push_back(concat_points[i].y);
  }
  std::vector<geometry_msgs::msg::Point> interpolated_points;
  util::interpolate2DPoints(tmp_x, tmp_y, delta_arc_length, interpolated_points);
  return interpolated_points;
}

std::vector<geometry_msgs::msg::Point> getInterpolatedPoints(
  const std::vector<geometry_msgs::msg::Point> & points, const double delta_arc_length)
{
  std::vector<double> tmp_x;
  std::vector<double> tmp_y;
  for (std::size_t i = 0; i < points.size(); i++) {
    if (i > 0) {
      if (
        std::fabs(points[i].x - points[i - 1].x) < 1e-6 &&
        std::fabs(points[i].y - points[i - 1].y) < 1e-6)
      {
        continue;
      }
    }
    tmp_x.push_back(points[i].x);
    tmp_y.push_back(points[i].y);
  }
  std::vector<geometry_msgs::msg::Point> interpolated_points;
  util::interpolate2DPoints(tmp_x, tmp_y, delta_arc_length, interpolated_points);
  return interpolated_points;
}

std::vector<geometry_msgs::msg::Point> getInterpolatedPoints(
  const std::vector<geometry_msgs::msg::Pose> & points, const double delta_arc_length)
{
  std::vector<double> tmp_x;
  std::vector<double> tmp_y;
  for (std::size_t i = 0; i < points.size(); i++) {
    if (i > 0) {
      if (
        std::fabs(points[i].position.x - points[i - 1].position.x) < 1e-6 &&
        std::fabs(points[i].position.y - points[i - 1].position.y) < 1e-6)
      {
        continue;
      }
    }
    tmp_x.push_back(points[i].position.x);
    tmp_y.push_back(points[i].position.y);
  }
  std::vector<geometry_msgs::msg::Point> interpolated_points;
  util::interpolate2DPoints(tmp_x, tmp_y, delta_arc_length, interpolated_points);
  return interpolated_points;
}

std::vector<geometry_msgs::msg::Point> getInterpolatedPoints(
  const std::vector<ReferencePoint> & points, const double delta_arc_length)
{
  std::vector<double> tmp_x;
  std::vector<double> tmp_y;
  for (std::size_t i = 0; i < points.size(); i++) {
    if (i > 0) {
      if (
        std::fabs(points[i].p.x - points[i - 1].p.x) < 1e-6 &&
        std::fabs(points[i].p.y - points[i - 1].p.y) < 1e-6)
      {
        continue;
      }
    }
    tmp_x.push_back(points[i].p.x);
    tmp_y.push_back(points[i].p.y);
  }
  std::vector<geometry_msgs::msg::Point> interpolated_points;
  util::interpolate2DPoints(tmp_x, tmp_y, delta_arc_length, interpolated_points);
  return interpolated_points;
}

template<typename T>
std::vector<geometry_msgs::msg::Point> getInterpolatedPoints(
  const T & points, const double delta_arc_length)
{
  std::vector<double> tmp_x;
  std::vector<double> tmp_y;
  for (std::size_t i = 0; i < points.size(); i++) {
    if (i > 0) {
      if (
        std::fabs(points[i].pose.position.x - points[i - 1].pose.position.x) < 1e-6 &&
        std::fabs(points[i].pose.position.y - points[i - 1].pose.position.y) < 1e-6)
      {
        continue;
      }
    }
    tmp_x.push_back(points[i].pose.position.x);
    tmp_y.push_back(points[i].pose.position.y);
  }
  std::vector<geometry_msgs::msg::Point> interpolated_points;
  util::interpolate2DPoints(tmp_x, tmp_y, delta_arc_length, interpolated_points);
  return interpolated_points;
}
template std::vector<geometry_msgs::msg::Point>
getInterpolatedPoints<std::vector<autoware_planning_msgs::msg::TrajectoryPoint>>(
  const std::vector<autoware_planning_msgs::msg::TrajectoryPoint> &, const double);
template std::vector<geometry_msgs::msg::Point>
getInterpolatedPoints<std::vector<autoware_planning_msgs::msg::PathPoint>>(
  const std::vector<autoware_planning_msgs::msg::PathPoint> &, const double);

template<typename T>
int getNearestIdx(
  const T & points, const geometry_msgs::msg::Pose & pose, const int default_idx,
  const double delta_yaw_threshold)
{
  double min_dist = std::numeric_limits<double>::max();
  int nearest_idx = default_idx;
  const double point_yaw = tf2::getYaw(pose.orientation);
  for (std::size_t i = 0; i < points.size(); i++) {
    const double dist = calculateSquaredDistance(points[i].pose.position, pose.position);
    const double points_yaw = tf2::getYaw(points[i].pose.orientation);
    const double diff_yaw = points_yaw - point_yaw;
    const double norm_diff_yaw = normalizeRadian(diff_yaw);
    if (dist < min_dist && std::fabs(norm_diff_yaw) < delta_yaw_threshold) {
      min_dist = dist;
      nearest_idx = i;
    }
  }
  return nearest_idx;
}
template int getNearestIdx<std::vector<autoware_planning_msgs::msg::TrajectoryPoint>>(
  const std::vector<autoware_planning_msgs::msg::TrajectoryPoint> &,
  const geometry_msgs::msg::Pose &, const int, const double);
template int getNearestIdx<std::vector<autoware_planning_msgs::msg::PathPoint>>(
  const std::vector<autoware_planning_msgs::msg::PathPoint> &, const geometry_msgs::msg::Pose &,
  const int, const double);

int getNearestIdx(
  const std::vector<geometry_msgs::msg::Point> & points, const geometry_msgs::msg::Pose & pose,
  const int default_idx, const double delta_yaw_threshold, const double delta_dist_threshold)
{
  int nearest_idx = default_idx;
  double min_dist = std::numeric_limits<double>::max();
  const double point_yaw = tf2::getYaw(pose.orientation);
  for (std::size_t i = 0; i < points.size(); i++) {
    const double dist = calculateSquaredDistance(points[i], pose.position);
    double points_yaw = 0;
    if (i > 0) {
      const double dx = points[i].x - points[i - 1].x;
      const double dy = points[i].y - points[i - 1].y;
      points_yaw = std::atan2(dy, dx);
    } else if (i == 0 && points.size() > 1) {
      const double dx = points[i + 1].x - points[i].x;
      const double dy = points[i + 1].y - points[i].y;
      points_yaw = std::atan2(dy, dx);
    }
    const double diff_yaw = points_yaw - point_yaw;
    const double norm_diff_yaw = normalizeRadian(diff_yaw);
    if (
      dist < min_dist && dist < delta_dist_threshold &&
      std::fabs(norm_diff_yaw) < delta_yaw_threshold)
    {
      min_dist = dist;
      nearest_idx = i;
    }
  }
  return nearest_idx;
}

int getNearestIdxOverPoint(
  const std::vector<autoware_planning_msgs::msg::TrajectoryPoint> & points,
  const geometry_msgs::msg::Pose & pose, const int default_idx, const double delta_yaw_threshold)
{
  double min_dist = std::numeric_limits<double>::max();
  const double point_yaw = tf2::getYaw(pose.orientation);
  const double pose_dx = std::cos(point_yaw);
  const double pose_dy = std::sin(point_yaw);
  int nearest_idx = 0;
  for (std::size_t i = 0; i < points.size(); i++) {
    if (i > 0) {
      const double dist = util::calculateSquaredDistance(points[i].pose.position, pose.position);
      const double points_yaw =
        getYawFromPoints(points[i].pose.position, points[i - 1].pose.position);
      const double diff_yaw = points_yaw - point_yaw;
      const double norm_diff_yaw = normalizeRadian(diff_yaw);
      const double dx = points[i].pose.position.x - pose.position.x;
      const double dy = points[i].pose.position.y - pose.position.y;
      const double ip = dx * pose_dx + dy * pose_dy;
      if (dist < min_dist && ip > 0 && std::fabs(norm_diff_yaw) < delta_yaw_threshold) {
        min_dist = dist;
        nearest_idx = i;
      }
    }
  }
  return nearest_idx;
}

int getNearestIdx(
  const std::vector<geometry_msgs::msg::Point> & points, const geometry_msgs::msg::Pose & pose,
  const int default_idx, const double delta_yaw_threshold)
{
  double min_dist = std::numeric_limits<double>::max();
  int nearest_idx = default_idx;
  const double point_yaw = tf2::getYaw(pose.orientation);
  for (std::size_t i = 0; i < points.size(); i++) {
    if (i > 0) {
      const double dist = calculateSquaredDistance(points[i], pose.position);
      const double points_yaw = getYawFromPoints(points[i], points[i - 1]);
      const double diff_yaw = points_yaw - point_yaw;
      const double norm_diff_yaw = normalizeRadian(diff_yaw);
      if (dist < min_dist && std::fabs(norm_diff_yaw) < delta_yaw_threshold) {
        min_dist = dist;
        nearest_idx = i;
      }
    }
  }
  return nearest_idx;
}

template<typename T>
int getNearestIdx(const T & points, const geometry_msgs::msg::Point & point, const int default_idx)
{
  double min_dist = std::numeric_limits<double>::max();
  int nearest_idx = default_idx;
  for (std::size_t i = 0; i < points.size(); i++) {
    if (i > 0) {
      const double dist = calculateSquaredDistance(points[i - 1].pose.position, point);
      const double points_dx = points[i].pose.position.x - points[i - 1].pose.position.x;
      const double points_dy = points[i].pose.position.y - points[i - 1].pose.position.y;
      const double points2pose_dx = point.x - points[i - 1].pose.position.x;
      const double points2pose_dy = point.y - points[i - 1].pose.position.y;
      const double ip = points_dx * points2pose_dx + points_dy * points2pose_dy;
      if (ip < 0) {
        return nearest_idx;
      }
      if (dist < min_dist && ip > 0) {
        min_dist = dist;
        nearest_idx = i - 1;
      }
    }
  }
  return nearest_idx;
}
template int getNearestIdx<std::vector<autoware_planning_msgs::msg::TrajectoryPoint>>(
  const std::vector<autoware_planning_msgs::msg::TrajectoryPoint> & points,
  const geometry_msgs::msg::Point & point, const int default_idx);
template int getNearestIdx<std::vector<autoware_planning_msgs::msg::PathPoint>>(
  const std::vector<autoware_planning_msgs::msg::PathPoint> & points,
  const geometry_msgs::msg::Point & point, const int default_idx);

int getNearestIdx(
  const std::vector<geometry_msgs::msg::Point> & points, const geometry_msgs::msg::Point & point)
{
  int nearest_idx = 0;
  double min_dist = std::numeric_limits<double>::max();
  for (std::size_t i = 0; i < points.size(); i++) {
    const double dist = calculateSquaredDistance(points[i], point);
    if (dist < min_dist) {
      min_dist = dist;
      nearest_idx = i;
    }
  }
  return nearest_idx;
}

template<typename T>
int getNearestIdx(const T & points, const geometry_msgs::msg::Point & point)
{
  int nearest_idx = 0;
  double min_dist = std::numeric_limits<double>::max();
  for (std::size_t i = 0; i < points.size(); i++) {
    const double dist = calculateSquaredDistance(points[i].pose.position, point);
    if (dist < min_dist) {
      min_dist = dist;
      nearest_idx = i;
    }
  }
  return nearest_idx;
}
template int getNearestIdx<std::vector<autoware_planning_msgs::msg::TrajectoryPoint>>(
  const std::vector<autoware_planning_msgs::msg::TrajectoryPoint> &,
  const geometry_msgs::msg::Point &);
template int getNearestIdx<std::vector<autoware_planning_msgs::msg::PathPoint>>(
  const std::vector<autoware_planning_msgs::msg::PathPoint> &, const geometry_msgs::msg::Point &);

int getNearestIdx(
  const std::vector<ReferencePoint> & points, const double target_s, const int begin_idx)
{
  double nearest_delta_s = std::numeric_limits<double>::max();
  int nearest_idx = begin_idx;
  for (std::size_t i = begin_idx; i < points.size(); i++) {
    double diff = std::fabs(target_s - points[i].s);
    if (diff < nearest_delta_s) {
      nearest_delta_s = diff;
      nearest_idx = i;
    }
  }
  return nearest_idx;
}

template<typename T>
int getNearestPointIdx(const T & points, const geometry_msgs::msg::Point & point)
{
  int nearest_idx = 0;
  double min_dist = std::numeric_limits<double>::max();
  for (std::size_t i = 0; i < points.size(); i++) {
    const double dist = calculateSquaredDistance(points[i].p, point);
    if (dist < min_dist) {
      min_dist = dist;
      nearest_idx = i;
    }
  }
  return nearest_idx;
}
template int getNearestPointIdx<std::vector<ReferencePoint>>(
  const std::vector<ReferencePoint> &, const geometry_msgs::msg::Point &);
template int getNearestPointIdx<std::vector<Footprint>>(
  const std::vector<Footprint> &, const geometry_msgs::msg::Point &);

std::vector<autoware_planning_msgs::msg::TrajectoryPoint> convertPathToTrajectory(
  const std::vector<autoware_planning_msgs::msg::PathPoint> & path_points)
{
  std::vector<autoware_planning_msgs::msg::TrajectoryPoint> traj_points;
  for (const auto & point : path_points) {
    autoware_planning_msgs::msg::TrajectoryPoint tmp_point;
    tmp_point.pose = point.pose;
    tmp_point.twist = point.twist;
    traj_points.push_back(tmp_point);
  }
  return traj_points;
}

std::vector<autoware_planning_msgs::msg::TrajectoryPoint> convertPointsToTrajectoryPointsWithYaw(
  const std::vector<geometry_msgs::msg::Point> & points)
{
  std::vector<autoware_planning_msgs::msg::TrajectoryPoint> traj_points;
  for (size_t i = 0; i < points.size(); i++) {
    autoware_planning_msgs::msg::TrajectoryPoint traj_point;
    traj_point.pose.position = points[i];
    double yaw = 0;
    if (i > 0) {
      const double dx = points[i].x - points[i - 1].x;
      const double dy = points[i].y - points[i - 1].y;
      yaw = std::atan2(dy, dx);
    } else if (i == 0 && points.size() > 1) {
      const double dx = points[i + 1].x - points[i].x;
      const double dy = points[i + 1].y - points[i].y;
      yaw = std::atan2(dy, dx);
    }
    const double roll = 0;
    const double pitch = 0;
    tf2::Quaternion quaternion;
    quaternion.setRPY(roll, pitch, yaw);
    traj_point.pose.orientation = tf2::toMsg(quaternion);
    traj_points.push_back(traj_point);
  }
  return traj_points;
}

std::vector<autoware_planning_msgs::msg::TrajectoryPoint> fillTrajectoryWithVelocity(
  const std::vector<autoware_planning_msgs::msg::TrajectoryPoint> & traj_points,
  const double velocity)
{
  std::vector<autoware_planning_msgs::msg::TrajectoryPoint> traj_with_velocity;
  for (const auto & traj_point : traj_points) {
    auto tmp_point = traj_point;
    tmp_point.twist.linear.x = velocity;
    traj_with_velocity.push_back(tmp_point);
  }
  return traj_with_velocity;
}

template<typename T>
std::vector<autoware_planning_msgs::msg::TrajectoryPoint> alignVelocityWithPoints(
  const std::vector<autoware_planning_msgs::msg::TrajectoryPoint> & base_traj_points,
  const T & points, const int zero_velocity_traj_idx, const int max_skip_comparison_idx)
{
  auto traj_points = base_traj_points;
  int prev_begin_idx = 0;
  for (std::size_t i = 0; i < traj_points.size(); i++) {
    const auto first = points.begin() + prev_begin_idx;
    const auto last = points.end();
    const T truncated_points(first, last);
    const int default_idx = 0;

    double target_z;
    {
      const size_t closest_seg_idx =
        autoware_utils::findNearestSegmentIndex(truncated_points, traj_points[i].pose.position);
      // TODO(murooka) implement calcSignedArcLength(points, idx, point)
      const double closest_to_target_dist = autoware_utils::calcSignedArcLength(
        truncated_points, truncated_points.at(closest_seg_idx).pose.position,
        traj_points[i].pose.position);
      const double seg_dist =
        autoware_utils::calcSignedArcLength(truncated_points, closest_seg_idx, closest_seg_idx + 1);
      const double closest_z = truncated_points.at(closest_seg_idx).pose.position.z;
      const double next_z = truncated_points.at(closest_seg_idx + 1).pose.position.z;
      target_z = std::abs(seg_dist) <
        1e-6 ? next_z : closest_z + (next_z - closest_z) * closest_to_target_dist / seg_dist;
    }
    traj_points[i].pose.position.z = target_z;

    const int nearest_idx =
      util::getNearestIdx(truncated_points, traj_points[i].pose.position, default_idx);
<<<<<<< HEAD
    traj_points[i].pose.position.z = truncated_points[nearest_idx].pose.position.z;
    if (static_cast<int>(i) <= max_skip_comparison_idx) {
=======
    if (i <= max_skip_comparison_idx) {
>>>>>>> 94463802
      traj_points[i].twist.linear.x = truncated_points[nearest_idx].twist.linear.x;
    } else {
      traj_points[i].twist.linear.x =
        std::fmin(truncated_points[nearest_idx].twist.linear.x, traj_points[i].twist.linear.x);
    }
    if (static_cast<int>(i) >= zero_velocity_traj_idx) {
      traj_points[i].twist.linear.x = 0;
    } else if (truncated_points[nearest_idx].twist.linear.x < 1e-6) {
      if (i > 0) {
        traj_points[i].twist.linear.x = traj_points[i - 1].twist.linear.x;
      } else {
        traj_points[i].twist.linear.x = points.front().twist.linear.x;
      }
    }
    prev_begin_idx += nearest_idx;
  }
  return traj_points;
}
template std::vector<autoware_planning_msgs::msg::TrajectoryPoint>
alignVelocityWithPoints<std::vector<autoware_planning_msgs::msg::PathPoint>>(
  const std::vector<autoware_planning_msgs::msg::TrajectoryPoint> &,
  const std::vector<autoware_planning_msgs::msg::PathPoint> &, const int, const int);
template std::vector<autoware_planning_msgs::msg::TrajectoryPoint>
alignVelocityWithPoints<std::vector<autoware_planning_msgs::msg::TrajectoryPoint>>(
  const std::vector<autoware_planning_msgs::msg::TrajectoryPoint> &,
  const std::vector<autoware_planning_msgs::msg::TrajectoryPoint> &, const int, const int);

std::vector<std::vector<int>> getHistogramTable(const std::vector<std::vector<int>> & input)
{
  std::vector<std::vector<int>> histogram_table = input;
  for (std::size_t i = 0; i < input.size(); i++) {
    for (std::size_t j = 0; j < input[i].size(); j++) {
      if (input[i][j]) {
        histogram_table[i][j] = 0;
      } else {
        histogram_table[i][j] = (i > 0) ? histogram_table[i - 1][j] + 1 : 1;
      }
    }
  }
  return histogram_table;
}

struct HistogramBin
{
  int height;
  int variable_pos;
  int original_pos;
};

Rectangle getLargestRectangleInRow(
  const std::vector<int> & histo, const int current_row, const int row_size)
{
  std::vector<int> search_histo = histo;
  search_histo.push_back(0);
  std::stack<HistogramBin> stack;
  Rectangle largest_rect;
  for (std::size_t i = 0; i < search_histo.size(); i++) {
    HistogramBin bin;
    bin.height = search_histo[i];
    bin.variable_pos = i;
    bin.original_pos = i;
    if (stack.empty()) {
      stack.push(bin);
    } else {
      if (stack.top().height < bin.height) {
        stack.push(bin);
      } else if (stack.top().height >= bin.height) {
        int target_i = i;
        while (!stack.empty() && bin.height <= stack.top().height) {
          HistogramBin tmp_bin = stack.top();
          stack.pop();
          int area = (i - tmp_bin.variable_pos) * tmp_bin.height;
          if (area > largest_rect.area) {
            largest_rect.max_y_idx = tmp_bin.variable_pos;
            largest_rect.min_y_idx = i - 1;
            largest_rect.max_x_idx = current_row - tmp_bin.height + 1;
            largest_rect.min_x_idx = current_row;
            largest_rect.area = area;
          }

          target_i = tmp_bin.variable_pos;
        }
        bin.variable_pos = target_i;
        stack.push(bin);
      }
    }
  }
  return largest_rect;
}

Rectangle getLargestRectangle(const std::vector<std::vector<int>> & input)
{
  std::vector<std::vector<int>> histogram_table = getHistogramTable(input);
  Rectangle largest_rectangle;
  for (std::size_t i = 0; i < histogram_table.size(); i++) {
    Rectangle rect = getLargestRectangleInRow(histogram_table[i], i, input.size());
    if (rect.area > largest_rectangle.area) {
      largest_rectangle = rect;
    }
  }
  return largest_rectangle;
}

boost::optional<geometry_msgs::msg::Point> getLastExtendedPoint(
  const autoware_planning_msgs::msg::PathPoint & path_point, const geometry_msgs::msg::Pose & pose,
  const double delta_yaw_threshold, const double delta_dist_threshold)
{
  const double dist = calculate2DDistance(path_point.pose.position, pose.position);
  const double diff_yaw = tf2::getYaw(path_point.pose.orientation) - tf2::getYaw(pose.orientation);
  const double norm_diff_yaw = normalizeRadian(diff_yaw);
  if (
    dist > 1e-6 && dist < delta_dist_threshold && std::fabs(norm_diff_yaw) < delta_yaw_threshold)
  {
    return path_point.pose.position;
  } else {
    return boost::none;
  }
}

boost::optional<autoware_planning_msgs::msg::TrajectoryPoint> getLastExtendedTrajPoint(
  const autoware_planning_msgs::msg::PathPoint & path_point, const geometry_msgs::msg::Pose & pose,
  const double delta_yaw_threshold, const double delta_dist_threshold)
{
  const double dist = calculate2DDistance(path_point.pose.position, pose.position);
  const double diff_yaw = tf2::getYaw(path_point.pose.orientation) - tf2::getYaw(pose.orientation);
  const double norm_diff_yaw = normalizeRadian(diff_yaw);
  if (
    dist > 1e-6 && dist < delta_dist_threshold && std::fabs(norm_diff_yaw) < delta_yaw_threshold)
  {
    autoware_planning_msgs::msg::TrajectoryPoint tmp_traj_p;
    tmp_traj_p.pose.position = path_point.pose.position;
    tmp_traj_p.pose.orientation =
      util::getQuaternionFromPoints(path_point.pose.position, pose.position);
    tmp_traj_p.twist = path_point.twist;
    return tmp_traj_p;
  } else {
    return boost::none;
  }
}

std::vector<Footprint> getVehicleFootprints(
  const std::vector<autoware_planning_msgs::msg::TrajectoryPoint> & optimized_points,
  const VehicleParam & vehicle_param)
{
  const double baselink_to_top = vehicle_param.length - vehicle_param.rear_overhang;
  const double half_width = vehicle_param.width * 0.5;
  std::vector<double> rel_lon_offset{baselink_to_top, baselink_to_top, 0, 0};
  std::vector<double> rel_lat_offset{half_width, -half_width, -half_width, half_width};
  std::vector<Footprint> rects;
  for (std::size_t i = 0; i < optimized_points.size(); i++) {
    // for (int i = nearest_idx; i < optimized_points.size(); i++) {
    std::vector<geometry_msgs::msg::Point> abs_points;
    for (std::size_t j = 0; j < rel_lon_offset.size(); j++) {
      geometry_msgs::msg::Point rel_point;
      rel_point.x = rel_lon_offset[j];
      rel_point.y = rel_lat_offset[j];
      abs_points.push_back(
        util::transformToAbsoluteCoordinate2D(rel_point, optimized_points[i].pose));
    }
    Footprint rect;
    rect.p = optimized_points[i].pose.position;
    rect.top_left = abs_points[0];
    rect.top_right = abs_points[1];
    rect.bottom_right = abs_points[2];
    rect.bottom_left = abs_points[3];
    rects.push_back(rect);
  }
  return rects;
}

/*
 * calculate distance in x-y 2D space
 */
std::vector<double> calcEuclidDist(const std::vector<double> & x, const std::vector<double> & y)
{
  if (x.size() != y.size()) {
    std::cerr << "x y vector size should be the same." << std::endl;
  }

  std::vector<double> dist_v;
  dist_v.push_back(0.0);
  for (unsigned int i = 0; i < x.size() - 1; ++i) {
    const double dx = x.at(i + 1) - x.at(i);
    const double dy = y.at(i + 1) - y.at(i);
    dist_v.push_back(dist_v.at(i) + std::hypot(dx, dy));
  }

  return dist_v;
}

bool hasValidNearestPointFromEgo(
  const geometry_msgs::msg::Pose & ego_pose, const Trajectories & trajs,
  const TrajectoryParam & traj_param)
{
  const auto traj = concatTraj(trajs);
  const auto interpolated_points =
    util::getInterpolatedPoints(traj, traj_param.delta_arc_length_for_trajectory);
  const int default_idx = -1;
  const int nearest_idx_with_thres = util::getNearestIdx(
    interpolated_points, ego_pose, default_idx, traj_param.delta_yaw_threshold_for_closest_point,
    traj_param.delta_dist_threshold_for_closest_point);
  if (nearest_idx_with_thres == default_idx) {
    return false;
  }
  return true;
}

std::vector<autoware_planning_msgs::msg::TrajectoryPoint> concatTraj(const Trajectories & trajs)
{
  std::vector<autoware_planning_msgs::msg::TrajectoryPoint> trajectory;
  trajectory.insert(
    trajectory.end(), trajs.model_predictive_trajectory.begin(),
    trajs.model_predictive_trajectory.end());
  trajectory.insert(
    trajectory.end(), trajs.extended_trajectory.begin(), trajs.extended_trajectory.end());
  return trajectory;
}

int getZeroVelocityIdx(
  const bool is_showing_debug_info, const std::vector<geometry_msgs::msg::Point> & fine_points,
  const std::vector<autoware_planning_msgs::msg::PathPoint> & path_points,
  const std::unique_ptr<Trajectories> & opt_trajs, const TrajectoryParam & traj_param)
{
  const int default_idx = fine_points.size() - 1;
  const int zero_velocity_idx_from_path =
    getZeroVelocityIdxFromPoints(path_points, fine_points, default_idx, traj_param);

  int zero_velocity_idx_from_opt_points = zero_velocity_idx_from_path;
  if (opt_trajs) {
    zero_velocity_idx_from_opt_points = getZeroVelocityIdxFromPoints(
      util::concatTraj(*opt_trajs), fine_points, default_idx, traj_param);
  }
  RCLCPP_INFO_EXPRESSION(
    rclcpp::get_logger("util"), is_showing_debug_info,
    "0 m/s idx from path: %d from opt: %d total size %zu", zero_velocity_idx_from_path,
    zero_velocity_idx_from_opt_points, fine_points.size());
  const int zero_velocity_idx =
    std::min(zero_velocity_idx_from_path, zero_velocity_idx_from_opt_points);

  if (is_showing_debug_info) {
    int zero_velocity_path_idx = path_points.size() - 1;
    for (std::size_t i = 0; i < path_points.size(); i++) {
      if (path_points[i].twist.linear.x < 1e-6) {
        zero_velocity_path_idx = i;
        break;
      }
    }
    const float debug_dist = util::calculate2DDistance(
      path_points[zero_velocity_path_idx].pose.position, fine_points[zero_velocity_idx]);
    RCLCPP_INFO(
      rclcpp::get_logger("util"), "Dist from path 0 velocity point: = %f [m]", debug_dist);
  }
  return zero_velocity_idx;
}

template<typename T>
int getZeroVelocityIdxFromPoints(
  const T & points, const std::vector<geometry_msgs::msg::Point> & fine_points,
  const int default_idx, const TrajectoryParam & traj_param)
{
  int zero_velocity_points_idx = points.size() - 1;
  for (std::size_t i = 0; i < points.size(); i++) {
    if (points[i].twist.linear.x < 1e-6) {
      zero_velocity_points_idx = i;
      break;
    }
  }
  const int default_zero_velocity_fine_points_idx = fine_points.size() - 1;
  const int zero_velocity_fine_points_idx = util::getNearestIdx(
    fine_points, points[zero_velocity_points_idx].pose, default_zero_velocity_fine_points_idx,
    traj_param.delta_yaw_threshold_for_closest_point,
    traj_param.delta_dist_threshold_for_closest_point);
  return zero_velocity_fine_points_idx;
}
template int getZeroVelocityIdxFromPoints<std::vector<autoware_planning_msgs::msg::PathPoint>>(
  const std::vector<autoware_planning_msgs::msg::PathPoint> &,
  const std::vector<geometry_msgs::msg::Point> &, const int, const TrajectoryParam &);
template int
getZeroVelocityIdxFromPoints<std::vector<autoware_planning_msgs::msg::TrajectoryPoint>>(
  const std::vector<autoware_planning_msgs::msg::TrajectoryPoint> &,
  const std::vector<geometry_msgs::msg::Point> &, const int, const TrajectoryParam &);

template<typename T>
double getArcLength(const T & points, const int initial_idx)
{
  double accum_arc_length = 0;
  for (size_t i = initial_idx; i < points.size(); i++) {
    if (i > 0) {
      const double dist =
        util::calculate2DDistance(points[i].pose.position, points[i - 1].pose.position);
      accum_arc_length += dist;
    }
  }
  return accum_arc_length;
}
template double getArcLength<std::vector<autoware_planning_msgs::msg::PathPoint>>(
  const std::vector<autoware_planning_msgs::msg::PathPoint> &, const int);
template double getArcLength<std::vector<autoware_planning_msgs::msg::TrajectoryPoint>>(
  const std::vector<autoware_planning_msgs::msg::TrajectoryPoint> &, const int);

double getArcLength(const std::vector<geometry_msgs::msg::Pose> & points, const int initial_idx)
{
  double accum_arc_length = 0;
  for (size_t i = initial_idx; i < points.size(); i++) {
    if (i > 0) {
      const double dist = util::calculate2DDistance(points[i].position, points[i - 1].position);
      accum_arc_length += dist;
    }
  }
  return accum_arc_length;
}

void logOSQPSolutionStatus(const int solution_status)
{
  /******************
  * Solver Status  *
  ******************/
  int OSQP_DUAL_INFEASIBLE_INACCURATE = 4;
  int OSQP_PRIMAL_INFEASIBLE_INACCURATE = 3;
  int OSQP_SOLVED_INACCURATE = 2;
  int OSQP_SOLVED = 1;
  int OSQP_MAX_ITER_REACHED = -2;
  int OSQP_PRIMAL_INFEASIBLE = -3; /* primal infeasible  */
  int OSQP_DUAL_INFEASIBLE = -4;   /* dual infeasible */
  int OSQP_SIGINT = -5;            /* interrupted by user */

  if (solution_status == OSQP_SOLVED) {
    // RCLCPP_INFO(rclcpp::get_logger("util"),"[Avoidance] OSQP solution status: OSQP_SOLVED");
  } else if (solution_status == OSQP_DUAL_INFEASIBLE_INACCURATE) {
    RCLCPP_WARN(
      rclcpp::get_logger("util"),
      "[Avoidance] OSQP solution status: OSQP_DUAL_INFEASIBLE_INACCURATE");
  } else if (solution_status == OSQP_PRIMAL_INFEASIBLE_INACCURATE) {
    RCLCPP_WARN(
      rclcpp::get_logger("util"),
      "[Avoidance] OSQP solution status: OSQP_PRIMAL_INFEASIBLE_INACCURATE");
  } else if (solution_status == OSQP_SOLVED_INACCURATE) {
    RCLCPP_WARN(
      rclcpp::get_logger("util"), "[Avoidance] OSQP solution status: OSQP_SOLVED_INACCURATE");
  } else if (solution_status == OSQP_MAX_ITER_REACHED) {
    RCLCPP_WARN(rclcpp::get_logger("util"), "[Avoidance] OSQP solution status: OSQP_ITER_REACHED");
  } else if (solution_status == OSQP_PRIMAL_INFEASIBLE) {
    RCLCPP_WARN(
      rclcpp::get_logger("util"), "[Avoidance] OSQP solution status: OSQP_PRIMAL_INFEASIBLE");
  } else if (solution_status == OSQP_DUAL_INFEASIBLE) {
    RCLCPP_WARN(
      rclcpp::get_logger("util"), "[Avoidance] OSQP solution status: OSQP_DUAL_INFEASIBLE");
  } else if (solution_status == OSQP_SIGINT) {
    RCLCPP_WARN(rclcpp::get_logger("util"), "[Avoidance] OSQP solution status: OSQP_SIGINT");
    RCLCPP_WARN(
      rclcpp::get_logger("util"), "[Avoidance] Interrupted by user, process will be finished.");
    std::exit(0);
  } else {
    RCLCPP_WARN(
      rclcpp::get_logger("util"), "[Avoidance] OSQP solution status: Not defined %d",
      solution_status);
  }
}

}  // namespace util<|MERGE_RESOLUTION|>--- conflicted
+++ resolved
@@ -669,12 +669,7 @@
 
     const int nearest_idx =
       util::getNearestIdx(truncated_points, traj_points[i].pose.position, default_idx);
-<<<<<<< HEAD
-    traj_points[i].pose.position.z = truncated_points[nearest_idx].pose.position.z;
     if (static_cast<int>(i) <= max_skip_comparison_idx) {
-=======
-    if (i <= max_skip_comparison_idx) {
->>>>>>> 94463802
       traj_points[i].twist.linear.x = truncated_points[nearest_idx].twist.linear.x;
     } else {
       traj_points[i].twist.linear.x =
