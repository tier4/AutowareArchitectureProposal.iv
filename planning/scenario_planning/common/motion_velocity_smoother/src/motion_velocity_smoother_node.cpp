// Copyright 2021 Tier IV, Inc.
//
// Licensed under the Apache License, Version 2.0 (the "License");
// you may not use this file except in compliance with the License.
// You may obtain a copy of the License at
//
//     http://www.apache.org/licenses/LICENSE-2.0
//
// Unless required by applicable law or agreed to in writing, software
// distributed under the License is distributed on an "AS IS" BASIS,
// WITHOUT WARRANTIES OR CONDITIONS OF ANY KIND, either express or implied.
// See the License for the specific language governing permissions and
// limitations under the License.

#include "motion_velocity_smoother/motion_velocity_smoother_node.hpp"

#include "motion_velocity_smoother/smoother/jerk_filtered_smoother.hpp"
#include "motion_velocity_smoother/smoother/l2_pseudo_jerk_smoother.hpp"
#include "motion_velocity_smoother/smoother/linf_pseudo_jerk_smoother.hpp"

#include <autoware_utils/ros/update_param.hpp>

#include <algorithm>
#include <chrono>
#include <limits>
#include <map>
#include <memory>
#include <string>
#include <tuple>
#include <vector>

// clang-format on
namespace motion_velocity_smoother
{
MotionVelocitySmootherNode::MotionVelocitySmootherNode(const rclcpp::NodeOptions & node_options)
: Node("motion_velocity_smoother", node_options)
{
  using std::placeholders::_1;

  // set common params
  initCommonParam();
  over_stop_velocity_warn_thr_ =
    declare_parameter("over_stop_velocity_warn_thr", autoware_utils::kmph2mps(5.0));

  // create smoother
  initSmootherBaseParam();
  switch (node_param_.algorithm_type) {
    case AlgorithmType::JERK_FILTERED: {
      initJerkFilteredSmootherParam();
      smoother_ = std::make_shared<JerkFilteredSmoother>(jerk_filtered_smoother_param_);
      smoother_->setParam(base_param_);

      // Set Publisher for jerk filtered algorithm
      pub_forward_filtered_trajectory_ =
        create_publisher<Trajectory>("~/debug/forward_filtered_trajectory", 1);
      pub_backward_filtered_trajectory_ =
        create_publisher<Trajectory>("~/debug/backward_filtered_trajectory", 1);
      pub_merged_filtered_trajectory_ =
        create_publisher<Trajectory>("~/debug/merged_filtered_trajectory", 1);
      pub_closest_merged_velocity_ =
        create_publisher<Float32Stamped>("~/closest_merged_velocity", 1);
      break;
    }
    case AlgorithmType::L2: {
      initL2PseudoJerkSmootherParam();
      smoother_ = std::make_shared<L2PseudoJerkSmoother>(l2_pseudo_jerk_smoother_param_);
      smoother_->setParam(base_param_);
      break;
    }
    case AlgorithmType::LINF: {
      initLinfPseudoJerkSmootherParam();
      smoother_ = std::make_shared<LinfPseudoJerkSmoother>(linf_pseudo_jerk_smoother_param_);
      smoother_->setParam(base_param_);
      break;
    }
    case AlgorithmType::ANALYTICAL: {
      initAnalyticalJerkConstrainedSmootherParam();
      smoother_ = std::make_shared<AnalyticalJerkConstrainedSmoother>(
        analytical_jerk_constrained_smoother_param_);
      smoother_->setParam(base_param_);
      break;
    }
    default:
      throw std::domain_error("[MotionVelocitySmootherNode] invalid algorithm");
  }

  // publishers, subscribers
  pub_trajectory_ = create_publisher<Trajectory>("~/output/trajectory", 1);
  pub_velocity_limit_ = create_publisher<VelocityLimit>(
    "~/output/current_velocity_limit_mps", rclcpp::QoS{1}.transient_local());
  pub_dist_to_stopline_ = create_publisher<Float32Stamped>("~/distance_to_stopline", 1);
  pub_over_stop_velocity_ = create_publisher<StopSpeedExceeded>("~/stop_speed_exceeded", 1);
  sub_current_trajectory_ = create_subscription<Trajectory>(
    "~/input/trajectory", 1, std::bind(&MotionVelocitySmootherNode::onCurrentTrajectory, this, _1));
  sub_current_velocity_ = create_subscription<TwistStamped>(
    "/localization/twist", 1, std::bind(&MotionVelocitySmootherNode::onCurrentVelocity, this, _1));
  sub_external_velocity_limit_ = create_subscription<VelocityLimit>(
    "~/input/external_velocity_limit_mps", 1,
    std::bind(&MotionVelocitySmootherNode::onExternalVelocityLimit, this, _1));

  // parameter update
  set_param_res_ = this->add_on_set_parameters_callback(
    std::bind(&MotionVelocitySmootherNode::onParameter, this, _1));

  // debug
  publish_debug_trajs_ = declare_parameter("publish_debug_trajs", false);
  debug_closest_velocity_ = create_publisher<Float32Stamped>("~/closest_velocity", 1);
  debug_closest_acc_ = create_publisher<Float32Stamped>("~/closest_acceleration", 1);
  debug_closest_jerk_ = create_publisher<Float32Stamped>("~/closest_jerk", 1);
  debug_closest_max_velocity_ = create_publisher<Float32Stamped>("~/closest_max_velocity", 1);
  debug_calculation_time_ = create_publisher<Float32Stamped>("~/calculation_time", 1);
  pub_trajectory_raw_ = create_publisher<Trajectory>("~/debug/trajectory_raw", 1);
  pub_trajectory_vel_lim_ =
    create_publisher<Trajectory>("~/debug/trajectory_external_velocity_limited", 1);
  pub_trajectory_latacc_filtered_ =
    create_publisher<Trajectory>("~/debug/trajectory_lateral_acc_filtered", 1);
  pub_trajectory_resampled_ = create_publisher<Trajectory>("~/debug/trajectory_time_resampled", 1);

  // Wait for first self pose
  self_pose_listener_.waitForFirstPose();

  external_velocity_limit_ = node_param_.max_velocity;
  max_velocity_with_deceleration_ = node_param_.max_velocity;

  // publish default max velocity
  VelocityLimit max_vel_msg{};
  max_vel_msg.stamp = this->now();
  max_vel_msg.max_velocity = node_param_.max_velocity;
  pub_velocity_limit_->publish(max_vel_msg);
}

rcl_interfaces::msg::SetParametersResult MotionVelocitySmootherNode::onParameter(
  const std::vector<rclcpp::Parameter> & parameters)
{
  auto update_param = [&](const std::string & name, double & v) {
    auto it = std::find_if(
      parameters.cbegin(), parameters.cend(),
      [&name](const rclcpp::Parameter & parameter) { return parameter.get_name() == name; });
    if (it != parameters.cend()) {
      v = it->as_double();
      return true;
    }
    return false;
  };
  {
    auto & p = node_param_;
    update_param("max_velocity", p.max_velocity);
    update_param(
      "margin_to_insert_external_velocity_limit", p.margin_to_insert_external_velocity_limit);
    update_param("replan_vel_deviation", p.replan_vel_deviation);
    update_param("engage_velocity", p.engage_velocity);
    update_param("engage_acceleration", p.engage_acceleration);
    update_param("engage_exit_ratio", p.engage_exit_ratio);
    update_param("stopping_velocity", p.stopping_velocity);
    update_param("stopping_distance", p.stopping_distance);
    update_param("extract_ahead_dist", p.extract_ahead_dist);
    update_param("extract_behind_dist", p.extract_behind_dist);
    update_param("stop_dist_to_prohibit_engage", p.stop_dist_to_prohibit_engage);
    update_param("delta_yaw_threshold", p.delta_yaw_threshold);
  }

  {
    auto & p = base_param_;
    update_param("normal.max_acc", p.max_accel);
    update_param("normal.min_acc", p.min_decel);
    update_param("stop_decel", p.stop_decel);
    update_param("normal.max_jerk", p.max_jerk);
    update_param("normal.min_jerk", p.min_jerk);
    update_param("max_lateral_accel", p.max_lateral_accel);
    update_param("min_curve_velocity", p.min_curve_velocity);
    update_param("decel_distance_before_curve", p.decel_distance_before_curve);
    update_param("decel_distance_after_curve", p.decel_distance_after_curve);
    update_param("max_trajectory_length", p.resample_param.max_trajectory_length);
    update_param("min_trajectory_length", p.resample_param.min_trajectory_length);
    update_param("resample_time", p.resample_param.resample_time);
    update_param("dense_resample_dt", p.resample_param.dense_resample_dt);
    update_param("min_interval_distance", p.resample_param.dense_min_interval_distance);
    update_param("sparse_resample_dt", p.resample_param.sparse_resample_dt);
    update_param("sparse_min_interval_distance", p.resample_param.sparse_min_interval_distance);
    smoother_->setParam(p);
  }

  switch (node_param_.algorithm_type) {
    case AlgorithmType::JERK_FILTERED: {
      auto & p = jerk_filtered_smoother_param_;
      update_param("jerk_weight", p.jerk_weight);
      update_param("over_v_weight", p.over_v_weight);
      update_param("over_a_weight", p.over_a_weight);
      update_param("over_j_weight", p.over_j_weight);
      update_param("jerk_filter_ds", p.jerk_filter_ds);
      std::dynamic_pointer_cast<JerkFilteredSmoother>(smoother_)->setParam(p);
      break;
    }
    case AlgorithmType::L2: {
      auto & p = l2_pseudo_jerk_smoother_param_;
      update_param("pseudo_jerk_weight", p.pseudo_jerk_weight);
      update_param("over_v_weight", p.over_v_weight);
      update_param("over_a_weight", p.over_a_weight);
      std::dynamic_pointer_cast<L2PseudoJerkSmoother>(smoother_)->setParam(p);
      break;
    }
    case AlgorithmType::LINF: {
      auto & p = linf_pseudo_jerk_smoother_param_;
      update_param("pseudo_jerk_weight", p.pseudo_jerk_weight);
      update_param("over_v_weight", p.over_v_weight);
      update_param("over_a_weight", p.over_a_weight);
      std::dynamic_pointer_cast<LinfPseudoJerkSmoother>(smoother_)->setParam(p);
      break;
    }
    case AlgorithmType::ANALYTICAL: {
      auto & p = analytical_jerk_constrained_smoother_param_;
      update_param("resample.ds_resample", p.resample.ds_resample);
      update_param("resample.num_resample", p.resample.num_resample);
      update_param("resample.delta_yaw_threshold", p.resample.delta_yaw_threshold);
      update_param(
        "latacc.constant_velocity_dist_threshold", p.latacc.constant_velocity_dist_threshold);
      update_param("forward.max_acc", p.forward.max_acc);
      update_param("forward.min_acc", p.forward.min_acc);
      update_param("forward.max_jerk", p.forward.max_jerk);
      update_param("forward.min_jerk", p.forward.min_jerk);
      update_param("forward.kp", p.forward.kp);
      update_param("backward.start_jerk", p.backward.start_jerk);
      update_param("backward.min_jerk_mild_stop", p.backward.min_jerk_mild_stop);
      update_param("backward.min_jerk", p.backward.min_jerk);
      update_param("backward.min_acc_mild_stop", p.backward.min_acc_mild_stop);
      update_param("backward.min_acc", p.backward.min_acc);
      update_param("backward.span_jerk", p.backward.span_jerk);
      std::dynamic_pointer_cast<AnalyticalJerkConstrainedSmoother>(smoother_)->setParam(p);
      break;
    }
    default:
      throw std::domain_error("[MotionVelocitySmootherNode] invalid algorithm");
  }

  rcl_interfaces::msg::SetParametersResult result{};
  result.successful = true;
  result.reason = "success";
  return result;
}

void MotionVelocitySmootherNode::initCommonParam()
{
  auto & p = node_param_;
  p.max_velocity = declare_parameter("max_velocity", 20.0);  // 72.0 kmph
  p.margin_to_insert_external_velocity_limit =
    declare_parameter("margin_to_insert_external_velocity_limit", 0.3);
  p.replan_vel_deviation = declare_parameter("replan_vel_deviation", 3.0);
  p.engage_velocity = declare_parameter("engage_velocity", 0.3);
  p.engage_acceleration = declare_parameter("engage_acceleration", 0.1);
  p.engage_exit_ratio = declare_parameter("engage_exit_ratio", 0.5);
  p.engage_exit_ratio = std::min(std::max(p.engage_exit_ratio, 0.0), 1.0);
  p.stopping_velocity = declare_parameter("stopping_velocity", autoware_utils::kmph2mps(10.0));
  p.stopping_distance = declare_parameter("stopping_distance", 0.0);
  p.extract_ahead_dist = declare_parameter("extract_ahead_dist", 200.0);
  p.extract_behind_dist = declare_parameter("extract_behind_dist", 3.0);
  p.stop_dist_to_prohibit_engage = declare_parameter("stop_dist_to_prohibit_engage", 1.5);
  p.delta_yaw_threshold = declare_parameter("delta_yaw_threshold", M_PI / 3.0);
  p.post_resample_param.max_trajectory_length =
    declare_parameter("post_max_trajectory_length", 300.0);
  p.post_resample_param.min_trajectory_length =
    declare_parameter("post_min_trajectory_length", 30.0);
  p.post_resample_param.resample_time = declare_parameter("post_resample_time", 10.0);
  p.post_resample_param.dense_resample_dt = declare_parameter("post_dense_resample_dt", 0.1);
  p.post_resample_param.dense_min_interval_distance =
    declare_parameter("post_dense_min_interval_distance", 0.1);
  p.post_resample_param.sparse_resample_dt = declare_parameter("post_sparse_resample_dt", 0.1);
  p.post_resample_param.sparse_min_interval_distance =
    declare_parameter("post_sparse_min_interval_distance", 1.0);
  p.algorithm_type = getAlgorithmType(declare_parameter("algorithm_type", "JerkFiltered"));
}

void MotionVelocitySmootherNode::initSmootherBaseParam()
{
  auto & p = base_param_;
  p.max_accel = declare_parameter("normal.max_acc", 2.0);   // 0.11G
  p.min_decel = declare_parameter("normal.min_acc", -3.0);  // -0.2G
  p.stop_decel = declare_parameter("stop_decel", 0.0);
  p.max_jerk = declare_parameter("normal.max_jerk", 0.3);
  p.min_jerk = declare_parameter("normal.min_jerk", -0.1);
  p.max_lateral_accel = declare_parameter("max_lateral_accel", 0.2);
  p.decel_distance_before_curve = declare_parameter("decel_distance_before_curve", 3.5);
  p.decel_distance_after_curve = declare_parameter("decel_distance_after_curve", 0.0);
  p.min_curve_velocity = declare_parameter("min_curve_velocity", 1.38);
  p.resample_param.max_trajectory_length = declare_parameter("max_trajectory_length", 200.0);
  p.resample_param.min_trajectory_length = declare_parameter("min_trajectory_length", 30.0);
  p.resample_param.resample_time = declare_parameter("resample_time", 10.0);
  p.resample_param.dense_resample_dt = declare_parameter("dense_resample_dt", 0.1);
  p.resample_param.dense_min_interval_distance =
    declare_parameter("dense_min_interval_distance", 0.1);
  p.resample_param.sparse_resample_dt = declare_parameter("sparse_resample_dt", 0.5);
  p.resample_param.sparse_min_interval_distance =
    declare_parameter("sparse_min_interval_distance", 4.0);
}

void MotionVelocitySmootherNode::initJerkFilteredSmootherParam()
{
  auto & p = jerk_filtered_smoother_param_;
  p.jerk_weight = declare_parameter("jerk_weight", 10.0);
  p.over_v_weight = declare_parameter("over_v_weight", 100000.0);
  p.over_a_weight = declare_parameter("over_a_weight", 5000.0);
  p.over_j_weight = declare_parameter("over_j_weight", 2000.0);
  p.jerk_filter_ds = declare_parameter("jerk_filter_ds", 0.1);
}

void MotionVelocitySmootherNode::initL2PseudoJerkSmootherParam()
{
  auto & p = l2_pseudo_jerk_smoother_param_;
  p.pseudo_jerk_weight = declare_parameter("pseudo_jerk_weight", 100.0);
  p.over_v_weight = declare_parameter("over_v_weight", 100000.0);
  p.over_a_weight = declare_parameter("over_a_weight", 1000.0);
}

void MotionVelocitySmootherNode::initLinfPseudoJerkSmootherParam()
{
  auto & p = linf_pseudo_jerk_smoother_param_;
  p.pseudo_jerk_weight = declare_parameter("pseudo_jerk_weight", 200.0);
  p.over_v_weight = declare_parameter("over_v_weight", 100000.0);
  p.over_a_weight = declare_parameter("over_a_weight", 5000.0);
}

void MotionVelocitySmootherNode::initAnalyticalJerkConstrainedSmootherParam()
{
  auto & p = analytical_jerk_constrained_smoother_param_;
  p.resample.ds_resample = declare_parameter("resample.ds_resample", 0.1);
  p.resample.num_resample = declare_parameter("resample.num_resample", 1);
  p.resample.delta_yaw_threshold = declare_parameter("resample.delta_yaw_threshold", 0.785);

  p.latacc.enable_constant_velocity_while_turning =
    declare_parameter("latacc.enable_constant_velocity_while_turning", false);
  p.latacc.constant_velocity_dist_threshold =
    declare_parameter("latacc.constant_velocity_dist_threshold", 2.0);

  p.forward.max_acc = declare_parameter("forward.max_acc", 1.0);
  p.forward.min_acc = declare_parameter("forward.min_acc", -1.0);
  p.forward.max_jerk = declare_parameter("forward.max_jerk", 0.3);
  p.forward.min_jerk = declare_parameter("forward.min_jerk", -0.3);
  p.forward.kp = declare_parameter("forward.kp", 0.3);

  p.backward.start_jerk = declare_parameter("backward.start_jerk", -0.1);
  p.backward.min_jerk_mild_stop = declare_parameter("backward.min_jerk_mild_stop", -0.3);
  p.backward.min_jerk = declare_parameter("backward.min_jerk", -1.5);
  p.backward.min_acc_mild_stop = declare_parameter("backward.min_acc_mild_stop", -1.0);
  p.backward.min_acc = declare_parameter("backward.min_acc", -2.5);
  p.backward.span_jerk = declare_parameter("backward.span_jerk", -0.01);
}

void MotionVelocitySmootherNode::publishTrajectory(const Trajectory & trajectory) const
{
  pub_trajectory_->publish(trajectory);
}

void MotionVelocitySmootherNode::onCurrentVelocity(const TwistStamped::ConstSharedPtr msg)
{
  current_velocity_ptr_ = msg;
}

void MotionVelocitySmootherNode::onExternalVelocityLimit(const VelocityLimit::ConstSharedPtr msg)
{
  constexpr double eps = 1.0E-04;
  const double margin = node_param_.margin_to_insert_external_velocity_limit;

  // calculate distance and maximum velocity
  // to decelerate to external velocity limit with jerk and acceleration
  // constraints
  if (!prev_output_.points.empty()) {
    // if external velocity limit decreases
    if ((external_velocity_limit_ - msg->max_velocity) > eps) {
      if (prev_closest_point_) {
        const double v0 = prev_closest_point_->twist.linear.x;
        const double a0 = prev_closest_point_->accel.linear.x;

        if (isEngageStatus(v0)) {
          max_velocity_with_deceleration_ = external_velocity_limit_;
          external_velocity_limit_dist_ = 0.0;
        } else {
          const double a_min =
            msg->use_constraints ? msg->constraints.min_acceleration : smoother_->getMinDecel();
          const double j_max =
            msg->use_constraints ? msg->constraints.max_jerk : smoother_->getMaxJerk();
          const double j_min =
            msg->use_constraints ? msg->constraints.min_jerk : smoother_->getMinJerk();
          double stop_dist;
          std::map<double, double> jerk_profile;
<<<<<<< HEAD
          if (trajectory_utils::calcStopDistWithJerkConstraints(
                v0, a0, j_max, j_min, a_min, msg->max_velocity, jerk_profile, stop_dist)) {
            external_velocity_limit_dist_ = stop_dist + margin;
          } else {
            external_velocity_limit_dist_ = stop_dist + margin;
=======
          if (!trajectory_utils::calcStopDistWithJerkConstraints(
                v0, a0, j_max, j_min, a_min, msg->max_velocity, jerk_profile, stop_dist)) {
            RCLCPP_WARN(get_logger(), "Stop distance calculation is failed!");
>>>>>>> 698fd3b0
          }
          external_velocity_limit_dist_ = stop_dist + margin;
          // If the closest acceleration is positive, velocity will increase
          // until the acceleration becomes zero
          // So we set the maximum increased velocity as the velocity limit
          if (a0 > 0) {
            max_velocity_with_deceleration_ = v0 - 0.5 * a0 * a0 / j_min;
          } else {
            max_velocity_with_deceleration_ = v0;
          }

          if (max_velocity_with_deceleration_ < msg->max_velocity) {
            max_velocity_with_deceleration_ = msg->max_velocity;
            external_velocity_limit_dist_ = 0.0;
          }
        }
      }
      // if external velocity limit increases
    } else if ((msg->max_velocity - external_velocity_limit_) > eps) {
      max_velocity_with_deceleration_ = msg->max_velocity;
    }
  }

  external_velocity_limit_ = msg->max_velocity;
  pub_velocity_limit_->publish(*msg);
}

bool MotionVelocitySmootherNode::checkData() const
{
  if (!current_pose_ptr_ || !current_velocity_ptr_ || !base_traj_raw_ptr_) {
    RCLCPP_DEBUG(
      get_logger(), "wait topics : current_pose = %d, current_vel = %d, base_traj = %d",
      (bool)current_pose_ptr_, (bool)current_velocity_ptr_, (bool)base_traj_raw_ptr_);
    return false;
  }
  if (base_traj_raw_ptr_->points.size() < 2) {
    RCLCPP_ERROR(get_logger(), "input trajectory size must > 1. Skip computation.");
    return false;
  }

  return true;
}

void MotionVelocitySmootherNode::onCurrentTrajectory(const Trajectory::ConstSharedPtr msg)
{
  base_traj_raw_ptr_ = msg;

  stop_watch_.tic();
  RCLCPP_DEBUG(get_logger(), "========================= run start =========================");

  current_pose_ptr_ = self_pose_listener_.getCurrentPose();

  // guard
  if (!checkData()) {
    return;
  }

  // calculate distance to insert external velocity limit
  if (!prev_output_.points.empty()) {
    const double travel_dist = calcTravelDistance();
    external_velocity_limit_dist_ -= travel_dist;
    external_velocity_limit_dist_ = std::max(external_velocity_limit_dist_, 0.0);
    RCLCPP_DEBUG(
      get_logger(), "run: travel_dist = %f, external_velocity_limit_dist_ = %f", travel_dist,
      external_velocity_limit_dist_);
  }

  // calculate trajectory velocity
  Trajectory output = calcTrajectoryVelocity(*base_traj_raw_ptr_);
  if (output.points.empty()) {
    RCLCPP_WARN(get_logger(), "Output Point is empty");
    return;
  }

  // Get the nearest point
  const auto output_closest_idx = autoware_utils::findNearestIndex(
    output.points, current_pose_ptr_->pose, std::numeric_limits<double>::max(),
    node_param_.delta_yaw_threshold);
  const auto output_closest_point =
    trajectory_utils::calcInterpolatedTrajectoryPoint(output, current_pose_ptr_->pose);
  if (!output_closest_idx) {
    RCLCPP_WARN_THROTTLE(
      get_logger(), *get_clock(), 5000, "Cannot find closest waypoint for output trajectory");
    return;
  }

  // Resample the optimized trajectory
  auto output_resampled = resampling::resampleTrajectory(
    output, current_velocity_ptr_->twist.linear.x, *output_closest_idx,
    node_param_.post_resample_param);
  if (!output_resampled) {
    RCLCPP_WARN(get_logger(), "Failed to get the resampled output trajectory");
    return;
  }

  // Set 0 at the end of the trajectory
  if (!output_resampled->points.empty()) {
    output_resampled->points.back().twist.linear.x = 0.0;
  }

  // publish message
  output_resampled->header = base_traj_raw_ptr_->header;
  publishTrajectory(*output_resampled);

  // publish debug message
  publishStopDistance(output, *output_closest_idx);
  publishClosestState(output_closest_point);

  prev_output_ = output;
  prev_closest_point_ = output_closest_point;

  // Publish Calculation Time
  Float32Stamped calculation_time_data{};
  calculation_time_data.stamp = this->now();
  calculation_time_data.data = stop_watch_.toc();
  debug_calculation_time_->publish(calculation_time_data);
  RCLCPP_DEBUG(get_logger(), "run: calculation time = %f [ms]", calculation_time_data.data);
  RCLCPP_DEBUG(get_logger(), "========================== run() end ==========================\n\n");
}

Trajectory MotionVelocitySmootherNode::calcTrajectoryVelocity(const Trajectory & traj_input) const
{
  Trajectory output{};  // velocity is optimized by qp solver

  // Extract trajectory around self-position with desired forward-backward length
  const auto input_closest = autoware_utils::findNearestIndex(
    traj_input.points, current_pose_ptr_->pose, std::numeric_limits<double>::max(),
    node_param_.delta_yaw_threshold);
  if (!input_closest) {
    auto clock{rclcpp::Clock{RCL_ROS_TIME}};
    RCLCPP_WARN_THROTTLE(
      get_logger(), clock, 5000, "Cannot find the closest point from input trajectory");
    return prev_output_;
  }

  auto traj_extracted = trajectory_utils::extractPathAroundIndex(
    traj_input, *input_closest, node_param_.extract_ahead_dist, node_param_.extract_behind_dist);
  if (!traj_extracted) {
    RCLCPP_WARN(get_logger(), "Fail to extract the path from the input trajectory");
    return prev_output_;
  }

  // Smoother can not handle negative velocity,
  // so multiple -1 to velocity if any trajectory points have reverse
  // velocity
  const bool is_reverse = std::any_of(
    traj_extracted->points.begin(), traj_extracted->points.end(),
    [](auto & pt) { return pt.twist.linear.x < 0; });
  if (is_reverse) {
    for (auto & pt : traj_extracted->points) {
      pt.twist.linear.x *= -1.0;
    }
  }

  // Debug
  if (publish_debug_trajs_) {
    pub_trajectory_raw_->publish(*traj_extracted);
  }

  // Apply external velocity limit
  applyExternalVelocityLimit(*traj_extracted);

  // Change trajectory velocity to zero when current_velocity == 0 & stop_dist is close
  const auto traj_extracted_closest = autoware_utils::findNearestIndex(
    traj_extracted->points, current_pose_ptr_->pose, std::numeric_limits<double>::max(),
    node_param_.delta_yaw_threshold);
  if (!traj_extracted_closest) {
    RCLCPP_WARN(get_logger(), "Cannot find the closest point from extracted trajectory");
    return prev_output_;
  }

  // Apply velocity to approach stop point
  applyStopApproachingVelocity(*traj_extracted);

  // Debug
  if (publish_debug_trajs_) {
    pub_trajectory_vel_lim_->publish(*traj_extracted);
  }

  // Smoothing velocity
  if (!smoothVelocity(*traj_extracted, output)) {
    return prev_output_;
  }

  // for reverse velocity
  if (is_reverse) {
    for (auto & pt : output.points) {
      pt.twist.linear.x *= -1.0;
    }
  }

  return output;
}

bool MotionVelocitySmootherNode::smoothVelocity(
  const Trajectory & input, Trajectory & traj_smoothed) const
{
  // Lateral acceleration limit
  const auto traj_lateral_acc_filtered = smoother_->applyLateralAccelerationFilter(input);
  if (!traj_lateral_acc_filtered) {
    return false;
  }

  // Resample trajectory with ego-velocity based interval distance
  const auto traj_pre_resampled_closest = autoware_utils::findNearestIndex(
    traj_lateral_acc_filtered->points, current_pose_ptr_->pose, std::numeric_limits<double>::max(),
    node_param_.delta_yaw_threshold);
  auto traj_resampled = smoother_->resampleTrajectory(
    *traj_lateral_acc_filtered, current_velocity_ptr_->twist.linear.x, *traj_pre_resampled_closest);
  if (!traj_resampled) {
    RCLCPP_WARN(get_logger(), "Fail to do resampling before the optimization");
    return false;
  }

  // Set 0[m/s] in the terminal point
  if (!traj_resampled->points.empty()) {
    traj_resampled->points.back().twist.linear.x = 0.0;
  }

  // Publish Closest Resample Trajectory Velocity
  publishClosestVelocity(*traj_resampled, current_pose_ptr_->pose, debug_closest_max_velocity_);

  // Calculate initial motion for smoothing
  double initial_vel{};
  double initial_acc{};
  InitializeType type{};
  const auto traj_resampled_closest = autoware_utils::findNearestIndex(
    traj_resampled->points, current_pose_ptr_->pose, std::numeric_limits<double>::max(),
    node_param_.delta_yaw_threshold);
  if (!traj_resampled_closest) {
    RCLCPP_WARN(get_logger(), "Cannot find closest waypoint for resampled trajectory");
    return false;
  }
  std::tie(initial_vel, initial_acc, type) =
    calcInitialMotion(*traj_resampled, *traj_resampled_closest, prev_output_);

  // Clip trajectory from closest point
  Trajectory clipped;
  clipped.header = input.header;
  clipped.points.insert(
    clipped.points.end(), traj_resampled->points.begin() + *traj_resampled_closest,
    traj_resampled->points.end());

  std::vector<Trajectory> debug_trajectories;
  if (!smoother_->apply(initial_vel, initial_acc, clipped, traj_smoothed, debug_trajectories)) {
    RCLCPP_WARN(get_logger(), "Fail to solve optimization.");
  }

  traj_smoothed.points.insert(
    traj_smoothed.points.begin(), traj_resampled->points.begin(),
    traj_resampled->points.begin() + *traj_resampled_closest);

  // Set 0 velocity after input-stop-point
  overwriteStopPoint(*traj_resampled, traj_smoothed);

  // For the endpoint of the trajectory
  if (!traj_smoothed.points.empty()) {
    traj_smoothed.points.back().twist.linear.x = 0.0;
  }

  // Max velocity filter for safety
  trajectory_utils::applyMaximumVelocityLimit(
    *traj_resampled_closest, traj_smoothed.points.size(), node_param_.max_velocity, traj_smoothed);

  // Insert behind velocity for output's consistency
  insertBehindVelocity(*traj_resampled_closest, type, traj_smoothed);

  RCLCPP_DEBUG(
    get_logger(), "smoothVelocity : traj_smoothed.size() = %lu", traj_smoothed.points.size());
  if (publish_debug_trajs_) {
    pub_trajectory_latacc_filtered_->publish(*traj_lateral_acc_filtered);
    pub_trajectory_resampled_->publish(*traj_resampled);

    if (!debug_trajectories.empty()) {
      for (auto & debug_trajectory : debug_trajectories) {
        debug_trajectory.points.insert(
          debug_trajectory.points.begin(), traj_resampled->points.begin(),
          traj_resampled->points.begin() + *traj_resampled_closest);
        for (size_t i = 0; i < *traj_resampled_closest; ++i) {
          debug_trajectory.points.at(i).twist.linear.x =
            debug_trajectory.points.at(*traj_resampled_closest).twist.linear.x;
        }
      }
    }
    publishDebugTrajectories(debug_trajectories);
  }

  return true;
}

void MotionVelocitySmootherNode::insertBehindVelocity(
  const size_t output_closest, const InitializeType type, Trajectory & output) const
{
  const bool keep_closest_vel_for_behind =
    (type == InitializeType::INIT || type == InitializeType::LARGE_DEVIATION_REPLAN ||
     type == InitializeType::ENGAGING);

  for (size_t i = output_closest - 1; i < output.points.size(); --i) {
    if (keep_closest_vel_for_behind) {
      output.points.at(i).twist.linear.x = output.points.at(output_closest).twist.linear.x;
      output.points.at(i).accel.linear.x = output.points.at(output_closest).accel.linear.x;
    } else {
      const auto prev_output_point =
        trajectory_utils::calcInterpolatedTrajectoryPoint(prev_output_, output.points.at(i).pose);

      // output should be always positive: TODO(Horibe) think better way
      output.points.at(i).twist.linear.x = std::abs(prev_output_point.twist.linear.x);
      output.points.at(i).accel.linear.x = prev_output_point.accel.linear.x;
    }
  }
}

void MotionVelocitySmootherNode::publishStopDistance(
  const Trajectory & trajectory, const size_t closest) const
{
  // stop distance calculation
  const double stop_dist_lim{50.0};
  double stop_dist{stop_dist_lim};
  const auto stop_idx{autoware_utils::searchZeroVelocityIndex(trajectory.points)};
  if (stop_idx) {
    stop_dist = trajectory_utils::calcArcLength(trajectory, closest, *stop_idx);
    stop_dist = closest > *stop_idx ? stop_dist : -stop_dist;
  } else {
    stop_dist = closest > 0 ? stop_dist : -stop_dist;
  }
  Float32Stamped dist_to_stopline{};
  dist_to_stopline.stamp = this->now();
  dist_to_stopline.data = std::max(-stop_dist_lim, std::min(stop_dist_lim, stop_dist));
  pub_dist_to_stopline_->publish(dist_to_stopline);
}

std::tuple<double, double, MotionVelocitySmootherNode::InitializeType>
MotionVelocitySmootherNode::calcInitialMotion(
  const Trajectory & input_traj, const size_t input_closest, const Trajectory & prev_traj) const
{
  const double vehicle_speed{std::fabs(current_velocity_ptr_->twist.linear.x)};
  const double target_vel{std::fabs(input_traj.points.at(input_closest).twist.linear.x)};

  double initial_vel{};
  double initial_acc{};
  InitializeType type{};

  // first time
  if (prev_traj.points.empty()) {
    initial_vel = vehicle_speed;
    initial_acc = 0.0;
    type = InitializeType::INIT;
    return std::make_tuple(initial_vel, initial_acc, type);
  }

  const auto prev_output_closest_point = trajectory_utils::calcInterpolatedTrajectoryPoint(
    prev_traj, input_traj.points.at(input_closest).pose);

  // when velocity tracking deviation is large
  const double desired_vel{prev_output_closest_point.twist.linear.x};
  const double vel_error{vehicle_speed - std::fabs(desired_vel)};
  if (std::fabs(vel_error) > node_param_.replan_vel_deviation) {
    type = InitializeType::LARGE_DEVIATION_REPLAN;
    initial_vel = vehicle_speed;  // use current vehicle speed
    initial_acc = prev_output_closest_point.accel.linear.x;
    RCLCPP_DEBUG(
      get_logger(),
      "calcInitialMotion : Large deviation error for speed control. Use current speed for "
      "initial value, desired_vel = %f, vehicle_speed = %f, vel_error = %f, error_thr = %f",
      desired_vel, vehicle_speed, vel_error, node_param_.replan_vel_deviation);
    return std::make_tuple(initial_vel, initial_acc, type);
  }

  // if current vehicle velocity is low && base_desired speed is high,
  // use engage_velocity for engage vehicle
  const double engage_vel_thr = node_param_.engage_velocity * node_param_.engage_exit_ratio;
  if (vehicle_speed < engage_vel_thr) {
    if (target_vel >= node_param_.engage_velocity) {
      const auto idx = autoware_utils::searchZeroVelocityIndex(input_traj.points);
      const double stop_dist =
        idx ? autoware_utils::calcDistance2d(
                input_traj.points.at(*idx), input_traj.points.at(input_closest))
            : 0.0;
      if (!idx || stop_dist > node_param_.stop_dist_to_prohibit_engage) {
        type = InitializeType::ENGAGING;
        initial_vel = node_param_.engage_velocity;
        initial_acc = node_param_.engage_acceleration;
        RCLCPP_DEBUG(
          get_logger(),
          "calcInitialMotion : vehicle speed is low (%.3f), and desired speed is high (%.3f). Use "
          "engage speed (%.3f) until vehicle speed reaches engage_vel_thr (%.3f). stop_dist = %.3f",
          vehicle_speed, target_vel, node_param_.engage_velocity, engage_vel_thr, stop_dist);
        return std::make_tuple(initial_vel, initial_acc, type);
      } else {
        RCLCPP_DEBUG(
          get_logger(), "calcInitialMotion : stop point is close (%.3f[m]). no engage.", stop_dist);
      }
    } else if (target_vel > 0.0) {
      auto clock{rclcpp::Clock{RCL_ROS_TIME}};
      RCLCPP_WARN_THROTTLE(
        get_logger(), clock, 3000,
        "calcInitialMotion : target velocity(%.3f[m/s]) is lower than engage velocity(%.3f[m/s]). ",
        target_vel, node_param_.engage_velocity);
    }
  }

  // normal update: use closest in prev_output
  type = InitializeType::NORMAL;
  initial_vel = prev_output_closest_point.twist.linear.x;
  initial_acc = prev_output_closest_point.accel.linear.x;
  RCLCPP_DEBUG(
    get_logger(),
    "calcInitialMotion : normal update. v0 = %f, a0 = %f, vehicle_speed = %f, target_vel = %f",
    initial_vel, initial_acc, vehicle_speed, target_vel);
  return std::make_tuple(initial_vel, initial_acc, type);
}

void MotionVelocitySmootherNode::overwriteStopPoint(
  const Trajectory & input, Trajectory & output) const
{
  const auto stop_idx = autoware_utils::searchZeroVelocityIndex(input.points);
  if (!stop_idx) {
    return;
  }

  // Get Closest Point from Output
  const auto nearest_output_point_idx = autoware_utils::findNearestIndex(
    output.points, input.points.at(*stop_idx).pose, std::numeric_limits<double>::max(),
    node_param_.delta_yaw_threshold);

  // check over velocity
  bool is_stop_velocity_exceeded{false};
  double input_stop_vel{};
  double output_stop_vel{};
  if (nearest_output_point_idx) {
    double optimized_stop_point_vel = output.points.at(*nearest_output_point_idx).twist.linear.x;
    is_stop_velocity_exceeded = (optimized_stop_point_vel > over_stop_velocity_warn_thr_);
    input_stop_vel = input.points.at(*nearest_output_point_idx).twist.linear.x;
    output_stop_vel = output.points.at(*nearest_output_point_idx).twist.linear.x;
    trajectory_utils::applyMaximumVelocityLimit(
      *nearest_output_point_idx, output.points.size(), 0.0, output);
    RCLCPP_DEBUG(
      get_logger(),
      "replan : input_stop_idx = %lu, stop velocity : input = %f, output = %f, thr = %f",
      *nearest_output_point_idx, input_stop_vel, output_stop_vel, over_stop_velocity_warn_thr_);
  } else {
    input_stop_vel = -1.0;
    output_stop_vel = -1.0;
    RCLCPP_DEBUG(
      get_logger(),
      "replan : input_stop_idx = -1, stop velocity : input = %f, output = %f, thr = %f",
      input_stop_vel, output_stop_vel, over_stop_velocity_warn_thr_);
  }

  {
    StopSpeedExceeded msg{};
    msg.stamp = this->now();
    msg.stop_speed_exceeded = is_stop_velocity_exceeded;
    pub_over_stop_velocity_->publish(msg);
  }
}

void MotionVelocitySmootherNode::applyExternalVelocityLimit(Trajectory & traj) const
{
  if (traj.points.size() < 1) {
    return;
  }

  trajectory_utils::applyMaximumVelocityLimit(
    0, traj.points.size(), max_velocity_with_deceleration_, traj);

  const auto closest_idx = autoware_utils::findNearestIndex(
    traj.points, current_pose_ptr_->pose, std::numeric_limits<double>::max(),
    node_param_.delta_yaw_threshold);
  if (!closest_idx) {
    return;
  }

  double dist = 0.0;
  for (size_t idx = *closest_idx; idx < traj.points.size() - 1; ++idx) {
    dist += autoware_utils::calcDistance2d(traj.points.at(idx), traj.points.at(idx + 1));
    if (dist > external_velocity_limit_dist_) {
      trajectory_utils::applyMaximumVelocityLimit(
        idx + 1, traj.points.size(), external_velocity_limit_, traj);
      return;
    }
  }
  traj.points.back().twist.linear.x =
    std::min(traj.points.back().twist.linear.x, external_velocity_limit_);
  RCLCPP_DEBUG(get_logger(), "externalVelocityLimit : limit_vel = %.3f", external_velocity_limit_);
}

void MotionVelocitySmootherNode::applyStopApproachingVelocity(Trajectory & traj) const
{
  const auto stop_idx = autoware_utils::searchZeroVelocityIndex(traj.points);
  if (!stop_idx) {
    return;  // no stop point.
  }
  double distance_sum = 0.0;
  for (size_t i = *stop_idx - 1; i < traj.points.size(); --i) {  // search backward
    distance_sum += autoware_utils::calcDistance2d(traj.points.at(i), traj.points.at(i + 1));
    if (distance_sum > node_param_.stopping_distance) {
      break;
    }
    if (traj.points.at(i).twist.linear.x > node_param_.stopping_velocity) {
      traj.points.at(i).twist.linear.x = node_param_.stopping_velocity;
    }
  }
}

void MotionVelocitySmootherNode::publishDebugTrajectories(
  const std::vector<Trajectory> & debug_trajectories) const
{
  if (node_param_.algorithm_type == AlgorithmType::JERK_FILTERED) {
    if (debug_trajectories.size() != 3) {
      RCLCPP_DEBUG(get_logger(), "Size of the debug trajectories is incorrect");
      return;
    }
    pub_forward_filtered_trajectory_->publish(debug_trajectories[0]);
    pub_backward_filtered_trajectory_->publish(debug_trajectories[1]);
    pub_merged_filtered_trajectory_->publish(debug_trajectories[2]);
    publishClosestVelocity(
      debug_trajectories[2], current_pose_ptr_->pose, pub_closest_merged_velocity_);
  }
}

void MotionVelocitySmootherNode::publishClosestVelocity(
  const Trajectory & trajectory, const Pose & current_pose,
  const rclcpp::Publisher<Float32Stamped>::SharedPtr pub) const
{
  const auto closest_point =
    trajectory_utils::calcInterpolatedTrajectoryPoint(trajectory, current_pose);

  Float32Stamped vel_data{};
  vel_data.stamp = this->now();
  vel_data.data = std::max(closest_point.twist.linear.x, 0.0);
  pub->publish(vel_data);
}

void MotionVelocitySmootherNode::publishClosestState(const TrajectoryPoint & closest_point)
{
  auto publishFloat = [=](
                        const double data, const rclcpp::Publisher<Float32Stamped>::SharedPtr pub) {
    Float32Stamped msg{};
    msg.stamp = this->now();
    msg.data = data;
    pub->publish(msg);
    return;
  };

  const double curr_vel{closest_point.twist.linear.x};
  const double curr_acc{closest_point.accel.linear.x};
  if (!prev_time_) {
    prev_time_ = std::make_shared<rclcpp::Time>(this->now());
    prev_acc_ = curr_acc;
    return;
  }

  // Calculate jerk
  rclcpp::Time curr_time{this->now()};
  double dt = (curr_time - *prev_time_).seconds();
  double curr_jerk = (curr_acc - prev_acc_) / dt;

  // Publish data
  publishFloat(curr_vel, debug_closest_velocity_);
  publishFloat(curr_acc, debug_closest_acc_);
  publishFloat(curr_jerk, debug_closest_jerk_);

  // Update
  prev_acc_ = curr_acc;
  *prev_time_ = curr_time;
}

MotionVelocitySmootherNode::AlgorithmType MotionVelocitySmootherNode::getAlgorithmType(
  const std::string & algorithm_name) const
{
  if (algorithm_name == "JerkFiltered") {
    return AlgorithmType::JERK_FILTERED;
  }
  if (algorithm_name == "L2") {
    return AlgorithmType::L2;
  }
  if (algorithm_name == "Linf") {
    return AlgorithmType::LINF;
  }
  if (algorithm_name == "Analytical") {
    return AlgorithmType::ANALYTICAL;
  }

  throw std::domain_error("[MotionVelocitySmootherNode] undesired algorithm is selected.");
  return AlgorithmType::INVALID;
}

double MotionVelocitySmootherNode::calcTravelDistance() const
{
  const auto closest_point =
    trajectory_utils::calcInterpolatedTrajectoryPoint(prev_output_, current_pose_ptr_->pose);

  if (prev_closest_point_) {
    const double travel_dist = autoware_utils::calcDistance2d(*prev_closest_point_, closest_point);
    return travel_dist;
  }

  return 0.0;
}

bool MotionVelocitySmootherNode::isEngageStatus(const double target_vel) const
{
  const double vehicle_speed = std::fabs(current_velocity_ptr_->twist.linear.x);
  const double engage_vel_thr = node_param_.engage_velocity * node_param_.engage_exit_ratio;
  return vehicle_speed < engage_vel_thr && target_vel >= node_param_.engage_velocity;
}

}  // namespace motion_velocity_smoother

#include <rclcpp_components/register_node_macro.hpp>
RCLCPP_COMPONENTS_REGISTER_NODE(motion_velocity_smoother::MotionVelocitySmootherNode)<|MERGE_RESOLUTION|>--- conflicted
+++ resolved
@@ -381,17 +381,9 @@
             msg->use_constraints ? msg->constraints.min_jerk : smoother_->getMinJerk();
           double stop_dist;
           std::map<double, double> jerk_profile;
-<<<<<<< HEAD
-          if (trajectory_utils::calcStopDistWithJerkConstraints(
-                v0, a0, j_max, j_min, a_min, msg->max_velocity, jerk_profile, stop_dist)) {
-            external_velocity_limit_dist_ = stop_dist + margin;
-          } else {
-            external_velocity_limit_dist_ = stop_dist + margin;
-=======
           if (!trajectory_utils::calcStopDistWithJerkConstraints(
                 v0, a0, j_max, j_min, a_min, msg->max_velocity, jerk_profile, stop_dist)) {
             RCLCPP_WARN(get_logger(), "Stop distance calculation is failed!");
->>>>>>> 698fd3b0
           }
           external_velocity_limit_dist_ = stop_dist + margin;
           // If the closest acceleration is positive, velocity will increase
