--- conflicted
+++ resolved
@@ -31,53 +31,6 @@
 
 The default parameters are adjusted to the AutonomouStuff Lexus RX 450h for under 40 km/h driving.
 
-<<<<<<< HEAD
-
-## overall
-
-|Name|Type|Description|Default value|
-|:---|:---|:---|:---|
-|show_debug_info|bool|display debug info|false|
-|ctrl_period|double|control period [s]|0.03|
-|traj_resample_dist|double|distance of waypoints in resampling [m]|0.1|
-|enable_path_smoothing|bool|path smoothing flag. This should be true when uses path resampling to reduce resampling noise.|true|
-|path_filter_moving_ave_num|int|number of data points moving average filter for path smoothing|35|
-|path_smoothing_times|int|number of times of applying path smoothing filter|1|
-|curvature_smoothing_num|double|index distance of points used in curvature calculation: p(i-num), p(i), p(i+num). larger num makes less noisy values.|35|
-|steering_lpf_cutoff_hz|double| cutoff frequency of lowpass filter for steering output command [hz]|3.0|
-|admissible_position_error|double| stop vehicle when following position error is larger than this value [m].|5.0|
-|admissible_yaw_error_rad|double|stop vehicle when following yaw angle error is larger than this value [rad].|1.57|
-
-## mpc algorithm
-
-|Name|Type|Description|Default value|
-|:---|:---|:---|:---|
-|qp_solver_type|string|QP solver option. described below in detail.|unconstraint_fast|
-|qpoases_max_iter|int|maximum iteration number for convex optimization with qpoases.|500|
-|vehicle_model_type|string|vehicle model option. described below in detail.|kinematics|
-|prediction_horizon|int|total prediction step for MPC|70|
-|prediction_sampling_time|double|prediction period for one step [s]|0.1|
-|weight_lat_error|double|weight for lateral error|0.1|
-|weight_heading_error|double|weight for heading error|0.0|
-|weight_heading_error_squared_vel_coeff|double|weight for heading error * velocity|5.0|
-|weight_steering_input|double|weight for steering error (steer command - reference steer)|1.0|
-|weight_steering_input_squared_vel_coeff|double|weight for steering error (steer command - reference steer) * velocity|0.25|
-|weight_lat_jerk|double|weight for lateral jerk (steer(i) - steer(i-1)) * velocity|0.0|
-|weight_terminal_lat_error|double|terminal cost weight for lateral error|1.0|
-|weight_terminal_heading_error|double|terminal cost weight for heading error|0.1|
-|zero_ff_steer_deg|double|threshold of feedforward angle [deg]. feedforward angle smaller than this value is set to zero.|2.0|
-
-
-## vehicle
-
-|Name|Type|Description|Default value|
-|:---|:---|:---|:---|
-|wheelbase|double|wheel base length for vehicle model [m] |2.9|
-|steering_tau|double|steering dynamics time constant (1d approximation) for vehicle model [s]|0.3|
-|steer_lim_deg|double|steering angle limit for vehicle model [deg]. This is also used for QP constraint.|35.0|
-
-## QP solver type
-=======
 ### overall
 
 | Name                       | Type   | Description                                                                                                           | Default value |
@@ -86,7 +39,6 @@
 | ctrl_period                | double | control period [s]                                                                                                    | 0.03          |
 | traj_resample_dist         | double | distance of waypoints in resampling [m]                                                                               | 0.1           |
 | enable_path_smoothing      | bool   | path smoothing flag. This should be true when uses path resampling to reduce resampling noise.                        | true          |
-| enable_yaw_recalculation   | bool   | recalculate yaw angle after resampling. Set true if yaw in received waypoints is noisy.                               | false         |
 | path_filter_moving_ave_num | int    | number of data points moving average filter for path smoothing                                                        | 35            |
 | path_smoothing_times       | int    | number of times of applying path smoothing filter                                                                     | 1             |
 | curvature_smoothing_num    | double | index distance of points used in curvature calculation: p(i-num), p(i), p(i+num). larger num makes less noisy values. | 35            |
@@ -122,7 +74,6 @@
 | steer_lim_deg | double | steering angle limit for vehicle model [deg]. This is also used for QP constraint. | 35.0          |
 
 ### QP solver type
->>>>>>> ad098aab
 
 currently, the options are
 
