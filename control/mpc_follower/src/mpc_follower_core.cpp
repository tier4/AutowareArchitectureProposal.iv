// Copyright 2018-2019 Autoware Foundation
//
// Licensed under the Apache License, Version 2.0 (the "License");
// you may not use this file except in compliance with the License.
// You may obtain a copy of the License at
//
//     http://www.apache.org/licenses/LICENSE-2.0
//
// Unless required by applicable law or agreed to in writing, software
// distributed under the License is distributed on an "AS IS" BASIS,
// WITHOUT WARRANTIES OR CONDITIONS OF ANY KIND, either express or implied.
// See the License for the specific language governing permissions and
// limitations under the License.

#include <algorithm>
#include <deque>
#include <limits>
#include <memory>
#include <string>
#include <utility>
#include <vector>

#include "mpc_follower/mpc_follower_core.hpp"

#include "tf2_ros/create_timer_ros.h"

#define DEG2RAD 3.1415926535 / 180.0
#define RAD2DEG 180.0 / 3.1415926535

using namespace std::chrono_literals;

namespace
{
template<typename T>
void update_param(
  const std::vector<rclcpp::Parameter> & parameters, const std::string & name, T & value)
{
  auto it = std::find_if(
    parameters.cbegin(), parameters.cend(),
    [&name](const rclcpp::Parameter & parameter) {return parameter.get_name() == name;});
  if (it != parameters.cend()) {
    value = it->template get_value<T>();
  }
}
}  // namespace

MPCFollower::MPCFollower(const rclcpp::NodeOptions & node_options)
: Node("mpc_follower", node_options),
  tf_buffer_(this->get_clock()), tf_listener_(tf_buffer_)
{
  using std::placeholders::_1;

  ctrl_period_ = declare_parameter("ctrl_period", 0.03);
  enable_path_smoothing_ = declare_parameter("enable_path_smoothing", true);
  path_filter_moving_ave_num_ = declare_parameter("path_filter_moving_ave_num", 35);
  curvature_smoothing_num_traj_ = declare_parameter("curvature_smoothing_num_traj", 1);
  curvature_smoothing_num_ref_steer_ = declare_parameter("curvature_smoothing_num_ref_steer", 35);
  traj_resample_dist_ = declare_parameter("traj_resample_dist", 0.1);  // [m]
  admissible_position_error_ = declare_parameter("admissible_position_error", 5.0);
  admissible_yaw_error_rad_ = declare_parameter("admissible_yaw_error_rad", M_PI_2);
  use_steer_prediction_ = declare_parameter("use_steer_prediction", false);
  mpc_param_.steer_tau = declare_parameter("vehicle_model_steer_tau", 0.1);

  /* stop state parameters */
  stop_state_entry_ego_speed_ = declare_parameter("stop_state_entry_ego_speed", 0.2);        // [m]
  stop_state_entry_target_speed_ = declare_parameter("stop_state_entry_target_speed", 0.1);  // [m]
  stop_state_keep_stopping_dist_ = declare_parameter("stop_state_keep_stopping_dist", 0.5);  // [m]

  /* mpc parameters */
  double steer_lim_deg, steer_rate_lim_dps;
  steer_lim_deg = declare_parameter("steer_lim_deg", 35.0);
  steer_rate_lim_dps = declare_parameter("steer_rate_lim_dps", 150.0);
  steer_lim_ = steer_lim_deg * DEG2RAD;
  steer_rate_lim_ = steer_rate_lim_dps * DEG2RAD;
  const auto vehicle_info = vehicle_info_util::VehicleInfoUtil(*this).getVehicleInfo();
  wheelbase_ = vehicle_info.wheel_base_m;

  /* vehicle model setup */
  vehicle_model_type_ = declare_parameter("vehicle_model_type", "kinematics");
  if (vehicle_model_type_ == "kinematics") {
    vehicle_model_ptr_ =
      std::make_shared<KinematicsBicycleModel>(wheelbase_, steer_lim_, mpc_param_.steer_tau);
  } else if (vehicle_model_type_ == "kinematics_no_delay") {
    vehicle_model_ptr_ = std::make_shared<KinematicsBicycleModelNoDelay>(wheelbase_, steer_lim_);
  } else if (vehicle_model_type_ == "dynamics") {
    double mass_fl = declare_parameter("mass_fl", 600);
    double mass_fr = declare_parameter("mass_fr", 600);
    double mass_rl = declare_parameter("mass_rl", 600);
    double mass_rr = declare_parameter("mass_rr", 600);
    double cf = declare_parameter("cf", 155494.663);
    double cr = declare_parameter("cr", 155494.663);

    // vehicle_model_ptr_ is only assigned in ctor, so parameter value have to be passed at init time  // NOLINT
    vehicle_model_ptr_ = std::make_shared<DynamicsBicycleModel>(
      wheelbase_, mass_fl, mass_fr, mass_rl, mass_rr, cf, cr);
  } else {
    RCLCPP_ERROR(get_logger(), "vehicle_model_type is undefined");
  }

  /* QP solver setup */
  const std::string qp_solver_type = declare_parameter("qp_solver_type", "unconstraint_fast");
  if (qp_solver_type == "unconstraint_fast") {
    qpsolver_ptr_ = std::make_shared<QPSolverEigenLeastSquareLLT>();
  } else if (qp_solver_type == "osqp") {
    qpsolver_ptr_ = std::make_shared<QPSolverOSQP>(get_logger());
  } else {
    RCLCPP_ERROR(get_logger(), "qp_solver_type is undefined");
  }

  /* delay compensation */
  {
    const double delay_tmp = declare_parameter("input_delay", 0.0);
    const int delay_step = std::round(delay_tmp / ctrl_period_);
    mpc_param_.input_delay = delay_step * ctrl_period_;
    input_buffer_ = std::deque<double>(delay_step, 0.0);
  }

  /* initialize lowpass filter */
  {
    const double steering_lpf_cutoff_hz = declare_parameter("steering_lpf_cutoff_hz", 3.0);
    const double error_deriv_lpf_cutoff_hz = declare_parameter("error_deriv_lpf_cutoff_hz", 5.0);
    lpf_steering_cmd_.initialize(ctrl_period_, steering_lpf_cutoff_hz);
    lpf_lateral_error_.initialize(ctrl_period_, error_deriv_lpf_cutoff_hz);
    lpf_yaw_error_.initialize(ctrl_period_, error_deriv_lpf_cutoff_hz);
  }

  /* set up ros system */
  initTimer(ctrl_period_);

  pub_ctrl_cmd_ =
    create_publisher<autoware_control_msgs::msg::ControlCommandStamped>("~/output/control_raw", 1);
  pub_predicted_traj_ =
    create_publisher<autoware_planning_msgs::msg::Trajectory>("~/output/predicted_trajectory", 1);
  sub_ref_path_ = create_subscription<autoware_planning_msgs::msg::Trajectory>(
    "~/input/reference_trajectory", rclcpp::QoS{1},
    std::bind(&MPCFollower::onTrajectory, this, _1));
  sub_current_vel_ = create_subscription<geometry_msgs::msg::TwistStamped>(
    "~/input/current_velocity", rclcpp::QoS{1}, std::bind(&MPCFollower::onVelocity, this, _1));
  sub_steering_ = create_subscription<autoware_vehicle_msgs::msg::Steering>(
    "~/input/current_steering", rclcpp::QoS{1}, std::bind(&MPCFollower::onSteering, this, _1));

  /* for debug */
  pub_debug_marker_ = create_publisher<visualization_msgs::msg::MarkerArray>("~/debug/markers", 10);
  pub_debug_mpc_calc_time_ =
    create_publisher<autoware_debug_msgs::msg::Float32Stamped>("~/debug/mpc_calc_time", 1);
  pub_debug_values_ =
    create_publisher<autoware_debug_msgs::msg::Float32MultiArrayStamped>("~/debug/debug_values", 1);
  pub_debug_steer_cmd_ =
    create_publisher<autoware_vehicle_msgs::msg::Steering>("~/debug/steering_cmd", 1);

  // TODO(Frederik.Beaujean) ctor is too long, should factor out parameter declarations
  declareMPCparameters();

  /* get parameter updates */
  set_param_res_ =
    this->add_on_set_parameters_callback(std::bind(&MPCFollower::paramCallback, this, _1));
}

MPCFollower::~MPCFollower()
{
  autoware_control_msgs::msg::ControlCommand stop_cmd = getStopControlCommand();
  publishCtrlCmd(stop_cmd);
}

void MPCFollower::onTimer()
{
  updateCurrentPose();

  if (!checkData()) {
    publishCtrlCmd(getStopControlCommand());
    return;
  }

  autoware_control_msgs::msg::ControlCommand ctrl_cmd;

  if (!is_ctrl_cmd_prev_initialized_) {
    ctrl_cmd_prev_ = getInitialControlCommand();
    is_ctrl_cmd_prev_initialized_ = true;
  }

  const bool is_mpc_solved = calculateMPC(&ctrl_cmd);

  if (isStoppedState()) {
    // Reset input buffer
    for (auto & value : input_buffer_) {
      value = ctrl_cmd_prev_.steering_angle;
    }
    // Use previous command value as previous raw steer command
    raw_steer_cmd_prev_ = ctrl_cmd_prev_.steering_angle;

    publishCtrlCmd(ctrl_cmd_prev_);
    return;
  }

  if (!is_mpc_solved) {
    RCLCPP_WARN_SKIPFIRST_THROTTLE(
      get_logger(), *get_clock(), (5000ms).count(),
      "MPC is not solved. publish 0 velocity.");
    ctrl_cmd = getStopControlCommand();
  }

  ctrl_cmd_prev_ = ctrl_cmd;
  publishCtrlCmd(ctrl_cmd);
}

bool MPCFollower::checkData()
{
  if (!vehicle_model_ptr_ || !qpsolver_ptr_) {
    RCLCPP_DEBUG(
      get_logger(), "vehicle_model = %d, qp_solver = %d", vehicle_model_ptr_ != nullptr,
      qpsolver_ptr_ != nullptr);
    return false;
  }

  if (!current_pose_ptr_ || !current_velocity_ptr_ || !current_steer_ptr_) {
    RCLCPP_DEBUG(
      get_logger(), "waiting data. pose = %d, velocity = %d,  steer = %d",
      current_pose_ptr_ != nullptr, current_velocity_ptr_ != nullptr,
      current_steer_ptr_ != nullptr);
    return false;
  }

  if (ref_traj_.size() == 0) {
    RCLCPP_DEBUG(get_logger(), "trajectory size is zero.");
    return false;
  }

  return true;
}

// TODO(Frederik.Beaujean) This method is too long, could be refactored into many smaller units
bool MPCFollower::calculateMPC(autoware_control_msgs::msg::ControlCommand * ctrl_cmd)
{
  auto start = std::chrono::system_clock::now();

  if (!ctrl_cmd) {
    return false;
  }

  /* recalculate velocity from ego-velocity with dynamics */
  MPCTrajectory reference_trajectory =
    applyVelocityDynamicsFilter(ref_traj_, current_velocity_ptr_->twist.linear.x);

  MPCData mpc_data;
  if (!getData(reference_trajectory, &mpc_data)) {
    RCLCPP_WARN_THROTTLE(get_logger(), *get_clock(), (1000ms).count(), "fail to get Data.");
    return false;
  }

  /* define initial state for error dynamics */
  Eigen::VectorXd x0 = getInitialState(mpc_data);

  /* delay compensation */

  if (!updateStateForDelayCompensation(reference_trajectory, mpc_data.nearest_time, &x0)) {
    RCLCPP_WARN_SKIPFIRST_THROTTLE(
      get_logger(), *get_clock(), (1000ms).count(),
      "updateStateForDelayCompensation failed. stop computation.");
    return false;
  }

  /* resample ref_traj with mpc sampling time */
  MPCTrajectory mpc_resampled_ref_traj;
  const double mpc_start_time = mpc_data.nearest_time + mpc_param_.input_delay;
  if (!resampleMPCTrajectoryByTime(mpc_start_time, reference_trajectory, &mpc_resampled_ref_traj)) {
    RCLCPP_WARN_THROTTLE(
      get_logger(), *get_clock(),
      (1000ms).count(), "trajectory resampling failed.");
    return false;
  }

  /* generate mpc matrix : predict equation Xec = Aex * x0 + Bex * Uex + Wex */
  MPCMatrix mpc_matrix = generateMPCMatrix(mpc_resampled_ref_traj);

  /* solve quadratic optimization */
  Eigen::VectorXd Uex;
  if (!executeOptimization(mpc_matrix, x0, &Uex)) {
    RCLCPP_WARN_THROTTLE(get_logger(), *get_clock(), (1000ms).count(), "optimization failed.");
    return false;
  }

  /* apply saturation and filter */
  const double u_saturated = std::max(std::min(Uex(0), steer_lim_), -steer_lim_);
  const double u_filtered = lpf_steering_cmd_.filter(u_saturated);

  /* set control command */
  {
    const auto & dt = mpc_param_.prediction_dt;
    const int prev_idx = std::max(0, static_cast<int>(mpc_data.nearest_idx) - 1);
    ctrl_cmd->steering_angle = u_filtered;
    ctrl_cmd->steering_angle_velocity = (Uex(1) - Uex(0)) / dt;
    ctrl_cmd->velocity = ref_traj_.vx[mpc_data.nearest_idx];
    ctrl_cmd->acceleration = (ref_traj_.vx[mpc_data.nearest_idx] - ref_traj_.vx[prev_idx]) / dt;
  }

  storeSteerCmd(u_filtered);

  /* save input to buffer for delay compensation*/
  input_buffer_.push_back(ctrl_cmd->steering_angle);
  input_buffer_.pop_front();
  raw_steer_cmd_pprev_ = raw_steer_cmd_prev_;
  raw_steer_cmd_prev_ = Uex(0);

  /* ---------- DEBUG ---------- */
  const builtin_interfaces::msg::Time & stamp = current_trajectory_ptr_->header.stamp;

  /* publish predicted trajectory */
  {
    Eigen::VectorXd Xex = mpc_matrix.Aex * x0 + mpc_matrix.Bex * Uex + mpc_matrix.Wex;
    MPCTrajectory mpc_predicted_traj;
    const auto & traj = mpc_resampled_ref_traj;
    for (int i = 0; i < mpc_param_.prediction_horizon; ++i) {
      const int DIM_X = vehicle_model_ptr_->getDimX();
      const double lat_error = Xex(i * DIM_X);
      const double yaw_error = Xex(i * DIM_X + 1);
      const double x = traj.x[i] - std::sin(traj.yaw[i]) * lat_error;
      const double y = traj.y[i] + std::cos(traj.yaw[i]) * lat_error;
      const double z = traj.z[i];
      const double yaw = traj.yaw[i] + yaw_error;
      const double vx = traj.vx[i];
      const double k = traj.k[i];
      const double smooth_k = traj.smooth_k[i];
      const double relative_time = traj.relative_time[i];
      mpc_predicted_traj.push_back(x, y, z, yaw, vx, k, smooth_k, relative_time);
    }

    autoware_planning_msgs::msg::Trajectory predicted_traj;
    predicted_traj.header.stamp = current_trajectory_ptr_->header.stamp;
    predicted_traj.header.frame_id = current_trajectory_ptr_->header.frame_id;
    MPCUtils::convertToAutowareTrajectory(mpc_predicted_traj, &predicted_traj);
    pub_predicted_traj_->publish(predicted_traj);

    auto markers = MPCUtils::convertTrajToMarker(
      mpc_predicted_traj, "predicted_trajectory", 0.99, 0.99, 0.99, 0.2,
      current_trajectory_ptr_->header.frame_id, stamp);
    pub_debug_marker_->publish(markers);
  }

  /* publish debug values */
  {
    double curr_v = current_velocity_ptr_->twist.linear.x;
<<<<<<< HEAD
    double nearest_k = reference_trajectory.k[mpc_data.nearest_idx];
    double nearest_smooth_k = reference_trajectory.smooth_k[mpc_data.nearest_idx];
=======
    double nearest_k = 0.0;
    if (!LinearInterpolate::interpolate(
        reference_trajectory.relative_time, reference_trajectory.k, mpc_data.nearest_time,
        nearest_k))
    {
      RCLCPP_WARN(get_logger(), "interpolate error in debug. ignore.");
      return true;
    }

    MPCTrajectory tmp_traj = reference_trajectory;
    MPCUtils::calcTrajectoryCurvature(1, 1, &tmp_traj);
    double curvature_raw = tmp_traj.k[mpc_data.nearest_idx];
>>>>>>> d68681c6
    double steer_cmd = ctrl_cmd->steering_angle;

    autoware_debug_msgs::msg::Float32MultiArrayStamped d;
    d.stamp = stamp;
    const auto & ps = mpc_data.predicted_steer;
    const auto & W = wheelbase_;
    d.data.push_back(steer_cmd);                        // [0] final steering command (MPC + LPF)
    d.data.push_back(Uex(0));                           // [1] mpc calculation result
    d.data.push_back(mpc_matrix.Uref_ex(0));            // [2] feedforward steering value
    d.data.push_back(std::atan(nearest_smooth_k * W));  // [3] feedforward steering value raw
    d.data.push_back(mpc_data.steer);                   // [4] current steering angle
    d.data.push_back(mpc_data.lateral_err);             // [5] lateral error
    d.data.push_back(tf2::getYaw(current_pose_ptr_->pose.orientation));  // [6] current_pose yaw
    d.data.push_back(tf2::getYaw(mpc_data.nearest_pose.orientation));    // [7] nearest_pose yaw
    d.data.push_back(mpc_data.yaw_err);                                  // [8] yaw error
    d.data.push_back(ctrl_cmd->velocity);                                // [9] command velocities
    d.data.push_back(current_velocity_ptr_->twist.linear.x);             // [10] measured velocity
    d.data.push_back(curr_v * tan(steer_cmd) / W);       // [11] angvel from steer command
    d.data.push_back(curr_v * tan(mpc_data.steer) / W);  // [12] angvel from measured steer
    d.data.push_back(curr_v * nearest_smooth_k);         // [13] angvel from path curvature
    d.data.push_back(nearest_smooth_k);      // [14] nearest path curvature (used for feedforward)
    d.data.push_back(nearest_k);             // [15] nearest path curvature (not smoothed)
    d.data.push_back(ps);                    // [16] predicted steer
    d.data.push_back(curr_v * tan(ps) / W);  // [17] angvel from predicted steer
    pub_debug_values_->publish(d);
  }

  /* publish computing time */
  {
    auto end = std::chrono::system_clock::now();
    auto t = std::chrono::duration_cast<std::chrono::nanoseconds>(end - start).count() * 1.0e-6;
    autoware_debug_msgs::msg::Float32Stamped calc_time;
    calc_time.stamp = stamp;
    calc_time.data = t;  // [ms]
    pub_debug_mpc_calc_time_->publish(calc_time);
  }

  return true;
}

bool MPCFollower::getData(const MPCTrajectory & traj, MPCData * data)
{
  static constexpr auto duration = (5000ms).count();
  if (!MPCUtils::calcNearestPoseInterp(
      traj, current_pose_ptr_->pose, &(data->nearest_pose), &(data->nearest_idx),
      &(data->nearest_time), get_logger(), *get_clock()))
  {
    RCLCPP_WARN_SKIPFIRST_THROTTLE(
      get_logger(), *get_clock(), duration,
      "calculateMPC: error in calculating nearest pose. stop mpc.");
    return false;
  }

  /* get data */
  data->steer = current_steer_ptr_->data;
  data->lateral_err = MPCUtils::calcLateralError(current_pose_ptr_->pose, data->nearest_pose);
  data->yaw_err = MPCUtils::normalizeRadian(
    tf2::getYaw(current_pose_ptr_->pose.orientation) - tf2::getYaw(data->nearest_pose.orientation));

  /* get predicted steer */
  if (!steer_prediction_prev_) {
    steer_prediction_prev_ = std::make_shared<double>(current_steer_ptr_->data);
  }
  data->predicted_steer = calcSteerPrediction();
  *steer_prediction_prev_ = data->predicted_steer;

  /* check error limit */
  const double dist_err = MPCUtils::calcDist2d(current_pose_ptr_->pose, data->nearest_pose);
  if (dist_err > admissible_position_error_) {
    RCLCPP_WARN_SKIPFIRST_THROTTLE(
      get_logger(), *get_clock(), duration, "position error is over limit. error = %fm, limit: %fm",
      dist_err, admissible_position_error_);
    return false;
  }

  /* check yaw error limit */
  if (std::fabs(data->yaw_err) > admissible_yaw_error_rad_) {
    RCLCPP_WARN_SKIPFIRST_THROTTLE(
      get_logger(), *get_clock(), duration, "yaw error is over limit. error = %f deg, limit %f deg",
      RAD2DEG * data->yaw_err, RAD2DEG * admissible_yaw_error_rad_);
    return false;
  }

  /* check trajectory time length */
  auto end_time = data->nearest_time + mpc_param_.input_delay + getPredictionTime();
  if (end_time > traj.relative_time.back()) {
    RCLCPP_WARN_SKIPFIRST_THROTTLE(
      get_logger(), *get_clock(), (1000ms).count(), "path is too short for prediction.");
    return false;
  }
  return true;
}

double MPCFollower::calcSteerPrediction()
{
  auto t_start = time_prev_;
  auto t_end = this->now();
  time_prev_ = t_end;

  const double duration = (t_end - t_start).seconds();
  const double time_constant = mpc_param_.steer_tau;

  const double initial_response = std::exp(-duration / time_constant) * (*steer_prediction_prev_);

  if (ctrl_cmd_vec_.size() <= 2) {return initial_response;}

  return initial_response + getSteerCmdSum(t_start, t_end, time_constant);
}

double MPCFollower::getSteerCmdSum(
  const rclcpp::Time & t_start, const rclcpp::Time & t_end, const double time_constant)
{
  if (ctrl_cmd_vec_.size() <= 2) {return 0.0;}

  // Find first index of control command container
  size_t idx = 1;
  while (t_start > rclcpp::Time(ctrl_cmd_vec_.at(idx).header.stamp)) {
    if ((idx + 1) >= ctrl_cmd_vec_.size()) {return 0.0;}
    ++idx;
  }

  // Compute steer command input response
  double steer_sum = 0.0;
  auto t = t_start;
  while (t_end > rclcpp::Time(ctrl_cmd_vec_.at(idx).header.stamp)) {
    const double duration = (rclcpp::Time(ctrl_cmd_vec_.at(idx).header.stamp) - t).seconds();
    t = rclcpp::Time(ctrl_cmd_vec_.at(idx).header.stamp);
    steer_sum +=
      (1 - std::exp(-duration / time_constant)) * ctrl_cmd_vec_.at(idx - 1).control.steering_angle;
    ++idx;
    if (idx >= ctrl_cmd_vec_.size()) {break;}
  }

  const double duration = (t_end - t).seconds();
  steer_sum +=
    (1 - std::exp(-duration / time_constant)) * ctrl_cmd_vec_.at(idx - 1).control.steering_angle;

  return steer_sum;
}

void MPCFollower::storeSteerCmd(const double steer)
{
  const auto time_delayed = this->now() + rclcpp::Duration::from_seconds(mpc_param_.input_delay);
  autoware_control_msgs::msg::ControlCommandStamped cmd;
  cmd.header.stamp = time_delayed;
  cmd.control.steering_angle = steer;

  // store published ctrl cmd
  ctrl_cmd_vec_.emplace_back(cmd);

  if (ctrl_cmd_vec_.size() <= 2) {
    return;
  }

  // remove unused ctrl cmd
  constexpr double store_time = 0.3;
  if (
    (time_delayed - ctrl_cmd_vec_.at(1).header.stamp).seconds() >
    mpc_param_.input_delay + store_time)
  {
    ctrl_cmd_vec_.erase(ctrl_cmd_vec_.begin());
  }
}

bool MPCFollower::resampleMPCTrajectoryByTime(
  double ts, const MPCTrajectory & input, MPCTrajectory * output) const
{
  std::vector<double> mpc_time_v;
  for (int i = 0; i < mpc_param_.prediction_horizon; ++i) {
    mpc_time_v.push_back(ts + i * mpc_param_.prediction_dt);
  }
  if (!MPCUtils::linearInterpMPCTrajectory(input.relative_time, input, mpc_time_v, output)) {
    RCLCPP_WARN_SKIPFIRST_THROTTLE(
      get_logger(), const_cast<rclcpp::Clock &>(*get_clock()),
      (1000ms).count(),
      "calculateMPC: mpc resample error. stop mpc calculation. check code!");
    return false;
  }
  return true;
}

Eigen::VectorXd MPCFollower::getInitialState(const MPCData & data)
{
  const int DIM_X = vehicle_model_ptr_->getDimX();
  Eigen::VectorXd x0 = Eigen::VectorXd::Zero(DIM_X);

  const auto & lat_err = data.lateral_err;
  const auto & steer = use_steer_prediction_ ? data.predicted_steer : data.steer;
  const auto & yaw_err = data.yaw_err;

  if (vehicle_model_type_ == "kinematics") {
    x0 << lat_err, yaw_err, steer;
  } else if (vehicle_model_type_ == "kinematics_no_delay") {
    x0 << lat_err, yaw_err;
  } else if (vehicle_model_type_ == "dynamics") {
    double dlat = (lat_err - lateral_error_prev_) / ctrl_period_;
    double dyaw = (yaw_err - yaw_error_prev_) / ctrl_period_;
    lateral_error_prev_ = lat_err;
    yaw_error_prev_ = yaw_err;
    dlat = lpf_lateral_error_.filter(dlat);
    dyaw = lpf_yaw_error_.filter(dyaw);
    x0 << lat_err, dlat, yaw_err, dyaw;
    RCLCPP_DEBUG(get_logger(), "(before lpf) dot_lat_err = %f, dot_yaw_err = %f", dlat, dyaw);
    RCLCPP_DEBUG(get_logger(), "(after lpf) dot_lat_err = %f, dot_yaw_err = %f", dlat, dyaw);
  } else {
    RCLCPP_ERROR(get_logger(), "vehicle_model_type is undefined");
  }
  return x0;
}

bool MPCFollower::updateStateForDelayCompensation(
  const MPCTrajectory & traj, const double & start_time, Eigen::VectorXd * x)
{
  const int DIM_X = vehicle_model_ptr_->getDimX();
  const int DIM_U = vehicle_model_ptr_->getDimU();
  const int DIM_Y = vehicle_model_ptr_->getDimY();

  Eigen::MatrixXd Ad(DIM_X, DIM_X);
  Eigen::MatrixXd Bd(DIM_X, DIM_U);
  Eigen::MatrixXd Wd(DIM_X, 1);
  Eigen::MatrixXd Cd(DIM_Y, DIM_X);

  Eigen::MatrixXd x_curr = *x;
  double mpc_curr_time = start_time;
  for (unsigned int i = 0; i < input_buffer_.size(); ++i) {
    double k = 0.0;
    double v = 0.0;
    if (
      !LinearInterpolate::interpolate(traj.relative_time, traj.k, mpc_curr_time, k) ||
      !LinearInterpolate::interpolate(traj.relative_time, traj.vx, mpc_curr_time, v))
    {
      RCLCPP_ERROR(
        get_logger(),
        "mpc resample error at delay compensation, stop mpc calculation. check code!");
      return false;
    }

    /* get discrete state matrix A, B, C, W */
    vehicle_model_ptr_->setVelocity(v);
    vehicle_model_ptr_->setCurvature(k);
    vehicle_model_ptr_->calculateDiscreteMatrix(Ad, Bd, Cd, Wd, ctrl_period_);
    Eigen::MatrixXd ud = Eigen::MatrixXd::Zero(DIM_U, 1);
    ud(0, 0) = input_buffer_.at(i);  // for steering input delay
    x_curr = Ad * x_curr + Bd * ud + Wd;
    mpc_curr_time += ctrl_period_;
  }
  *x = x_curr;
  return true;
}

MPCTrajectory MPCFollower::applyVelocityDynamicsFilter(const MPCTrajectory & input, const double v0)
{
  int nearest_idx = MPCUtils::calcNearestIndex(input, current_pose_ptr_->pose);
  if (nearest_idx < 0) {return input;}

  const double acc_lim = mpc_param_.acceleration_limit;
  const double tau = mpc_param_.velocity_time_constant;

  MPCTrajectory output = input;
  MPCUtils::dynamicSmoothingVelocity(nearest_idx, v0, acc_lim, tau, &output);
  const double t_ext = 100.0;  // extra time to prevent mpc calculation failure due to short time
  const double t_end = output.relative_time.back() + getPredictionTime() + t_ext;
  const double v_end = 0.0;
  output.vx.back() = v_end;  // set for end point
  output.push_back(
    output.x.back(), output.y.back(), output.z.back(), output.yaw.back(), v_end, output.k.back(),
    output.smooth_k.back(), t_end);
  return output;
}

/*
 * predict equation: Xec = Aex * x0 + Bex * Uex + Wex
 * cost function: J = Xex' * Qex * Xex + (Uex - Uref)' * R1ex * (Uex - Uref_ex) + Uex' * R2ex * Uex
 * Qex = diag([Q,Q,...]), R1ex = diag([R,R,...])
 */
MPCFollower::MPCMatrix MPCFollower::generateMPCMatrix(const MPCTrajectory & reference_trajectory)
{
  using Eigen::MatrixXd;

  const int N = mpc_param_.prediction_horizon;
  const double DT = mpc_param_.prediction_dt;
  const int DIM_X = vehicle_model_ptr_->getDimX();
  const int DIM_U = vehicle_model_ptr_->getDimU();
  const int DIM_Y = vehicle_model_ptr_->getDimY();

  MPCMatrix m;
  m.Aex = MatrixXd::Zero(DIM_X * N, DIM_X);
  m.Bex = MatrixXd::Zero(DIM_X * N, DIM_U * N);
  m.Wex = MatrixXd::Zero(DIM_X * N, 1);
  m.Cex = MatrixXd::Zero(DIM_Y * N, DIM_X * N);
  m.Qex = MatrixXd::Zero(DIM_Y * N, DIM_Y * N);
  m.R1ex = MatrixXd::Zero(DIM_U * N, DIM_U * N);
  m.R2ex = MatrixXd::Zero(DIM_U * N, DIM_U * N);
  m.Uref_ex = MatrixXd::Zero(DIM_U * N, 1);

  /* weight matrix depends on the vehicle model */
  MatrixXd Q = MatrixXd::Zero(DIM_Y, DIM_Y);
  MatrixXd R = MatrixXd::Zero(DIM_U, DIM_U);
  MatrixXd Q_adaptive = MatrixXd::Zero(DIM_Y, DIM_Y);
  MatrixXd R_adaptive = MatrixXd::Zero(DIM_U, DIM_U);

  MatrixXd Ad(DIM_X, DIM_X);
  MatrixXd Bd(DIM_X, DIM_U);
  MatrixXd Wd(DIM_X, 1);
  MatrixXd Cd(DIM_Y, DIM_X);
  MatrixXd Uref(DIM_U, 1);

  constexpr double ep = 1.0e-3;  // large enough to ignore velocity noise

  /* predict dynamics for N times */
  for (int i = 0; i < N; ++i) {
    const double ref_vx = reference_trajectory.vx[i];
    const double ref_vx_squared = ref_vx * ref_vx;

    // curvature will be 0 when vehicle stops
    const double ref_k = reference_trajectory.k[i] * sign_vx_;
    const double ref_smooth_k = reference_trajectory.smooth_k[i] * sign_vx_;

    /* get discrete state matrix A, B, C, W */
    vehicle_model_ptr_->setVelocity(ref_vx);
    vehicle_model_ptr_->setCurvature(ref_k);
    vehicle_model_ptr_->calculateDiscreteMatrix(Ad, Bd, Cd, Wd, DT);

    Q = Eigen::MatrixXd::Zero(DIM_Y, DIM_Y);
    R = Eigen::MatrixXd::Zero(DIM_U, DIM_U);
    Q(0, 0) = getWeightLatError(ref_k);
    Q(1, 1) = getWeightHeadingError(ref_k);
    R(0, 0) = getWeightSteerInput(ref_k);

    Q_adaptive = Q;
    R_adaptive = R;
    if (i == N - 1) {
      Q_adaptive(0, 0) = mpc_param_.weight_terminal_lat_error;
      Q_adaptive(1, 1) = mpc_param_.weight_terminal_heading_error;
    }
    Q_adaptive(1, 1) += ref_vx_squared * getWeightHeadingErrorSqVel(ref_k);
    R_adaptive(0, 0) += ref_vx_squared * getWeightSteerInputSqVel(ref_k);

    /* update mpc matrix */
    int idx_x_i = i * DIM_X;
    int idx_x_i_prev = (i - 1) * DIM_X;
    int idx_u_i = i * DIM_U;
    int idx_y_i = i * DIM_Y;
    if (i == 0) {
      m.Aex.block(0, 0, DIM_X, DIM_X) = Ad;
      m.Bex.block(0, 0, DIM_X, DIM_U) = Bd;
      m.Wex.block(0, 0, DIM_X, 1) = Wd;
    } else {
      m.Aex.block(idx_x_i, 0, DIM_X, DIM_X) = Ad * m.Aex.block(idx_x_i_prev, 0, DIM_X, DIM_X);
      for (int j = 0; j < i; ++j) {
        int idx_u_j = j * DIM_U;
        m.Bex.block(idx_x_i, idx_u_j, DIM_X, DIM_U) =
          Ad * m.Bex.block(idx_x_i_prev, idx_u_j, DIM_X, DIM_U);
      }
      m.Wex.block(idx_x_i, 0, DIM_X, 1) = Ad * m.Wex.block(idx_x_i_prev, 0, DIM_X, 1) + Wd;
    }
    m.Bex.block(idx_x_i, idx_u_i, DIM_X, DIM_U) = Bd;
    m.Cex.block(idx_y_i, idx_x_i, DIM_Y, DIM_X) = Cd;
    m.Qex.block(idx_y_i, idx_y_i, DIM_Y, DIM_Y) = Q_adaptive;
    m.R1ex.block(idx_u_i, idx_u_i, DIM_U, DIM_U) = R_adaptive;

    /* get reference input (feed-forward) */
    vehicle_model_ptr_->setCurvature(ref_smooth_k);
    vehicle_model_ptr_->calculateReferenceInput(Uref);
    if (std::fabs(Uref(0, 0)) < DEG2RAD * mpc_param_.zero_ff_steer_deg) {
      Uref(0, 0) = 0.0;  // ignore curvature noise
    }
    m.Uref_ex.block(i * DIM_U, 0, DIM_U, 1) = Uref;
  }

  /* add lateral jerk : weight for (v * {u(i) - u(i-1)} )^2 */
  for (int i = 0; i < N - 1; ++i) {
    const double ref_vx = reference_trajectory.vx[i];
    sign_vx_ = ref_vx > ep ? 1 : (ref_vx < -ep ? -1 : sign_vx_);
    const double ref_k = reference_trajectory.k[i] * sign_vx_;
    const double j = ref_vx * ref_vx * getWeightLatJerk(ref_k) / (DT * DT);  // lateral jerk weight
    const Eigen::Matrix2d J = (Eigen::Matrix2d() << j, -j, -j, j).finished();
    m.R2ex.block(i, i, 2, 2) += J;
  }

  addSteerWeightR(&m.R1ex);

  return m;
}

/*
 * solve quadratic optimization.
 * cost function: J = Xex' * Qex * Xex + (Uex - Uref)' * R1ex * (Uex - Uref_ex) + Uex' * R2ex * Uex
 *                , Qex = diag([Q,Q,...]), R1ex = diag([R,R,...])
 * constraint matrix : lb < U < ub, lbA < A*U < ubA
 * current considered constraint
 *  - steering limit
 *  - steering rate limit
 *
 * (1)lb < u < ub && (2)lbA < Au < ubA --> (3)[lb, lbA] < [I, A]u < [ub, ubA]
 * (1)lb < u < ub ...
 * [-u_lim] < [ u0 ] < [u_lim]
 * [-u_lim] < [ u1 ] < [u_lim]
 *              ~~~
 * [-u_lim] < [ uN ] < [u_lim] (*N... DIM_U)
 * (2)lbA < Au < ubA ...
 * [prev_u0 - au_lim*ctp] < [   u0  ] < [prev_u0 + au_lim*ctp] (*ctp ... ctrl_period)
 * [    -au_lim * dt    ] < [u1 - u0] < [     au_lim * dt    ]
 * [    -au_lim * dt    ] < [u2 - u1] < [     au_lim * dt    ]
 *                            ~~~
 * [    -au_lim * dt    ] < [uN-uN-1] < [     au_lim * dt    ] (*N... DIM_U)
 */
bool MPCFollower::executeOptimization(
  const MPCMatrix & m, const Eigen::VectorXd & x0, Eigen::VectorXd * Uex)
{
  using Eigen::MatrixXd;
  using Eigen::VectorXd;

  if (!isValid(m)) {
    RCLCPP_WARN_SKIPFIRST_THROTTLE(
      get_logger(), *get_clock(), (1000ms).count(), "model matrix is invalid. stop MPC.");
    return false;
  }

  const int DIM_U_N = mpc_param_.prediction_horizon * vehicle_model_ptr_->getDimU();

  // cost function: 1/2 * Uex' * H * Uex + f' * Uex,  H = B' * C' * Q * C * B + R
  const MatrixXd CB = m.Cex * m.Bex;
  const MatrixXd QCB = m.Qex * CB;
  // MatrixXd H = CB.transpose() * QCB + m.R1ex + m.R2ex; // This calculation is heavy. looking for a good way.  //NOLINT
  MatrixXd H = MatrixXd::Zero(DIM_U_N, DIM_U_N);
  H.triangularView<Eigen::Upper>() = CB.transpose() * QCB;
  H.triangularView<Eigen::Upper>() += m.R1ex + m.R2ex;
  H.triangularView<Eigen::Lower>() = H.transpose();
  MatrixXd f = (m.Cex * (m.Aex * x0 + m.Wex)).transpose() * QCB - m.Uref_ex.transpose() * m.R1ex;
  addSteerWeightF(&f);

  MatrixXd A = MatrixXd::Identity(DIM_U_N, DIM_U_N);
  for (int i = 1; i < DIM_U_N; i++) {
    A(i, i - 1) = -1.0;
  }

  VectorXd lb = VectorXd::Constant(DIM_U_N, -steer_lim_);  // min steering angle
  VectorXd ub = VectorXd::Constant(DIM_U_N, steer_lim_);   // max steering angle
  VectorXd lbA = VectorXd::Constant(DIM_U_N, -steer_rate_lim_ * mpc_param_.prediction_dt);
  VectorXd ubA = VectorXd::Constant(DIM_U_N, steer_rate_lim_ * mpc_param_.prediction_dt);
  lbA(0, 0) = raw_steer_cmd_prev_ - steer_rate_lim_ * ctrl_period_;
  ubA(0, 0) = raw_steer_cmd_prev_ + steer_rate_lim_ * ctrl_period_;

  auto t_start = std::chrono::system_clock::now();
  bool solve_result = qpsolver_ptr_->solve(H, f.transpose(), A, lb, ub, lbA, ubA, *Uex);
  auto t_end = std::chrono::system_clock::now();
  if (!solve_result) {
    RCLCPP_WARN_SKIPFIRST_THROTTLE(get_logger(), *get_clock(), (1000ms).count(), "qp solver error");
    return false;
  }

  {
    auto t = std::chrono::duration_cast<std::chrono::nanoseconds>(t_end - t_start).count() * 1.0e-6;
    RCLCPP_DEBUG(
      get_logger(), "qp solver calculation time = %f [ms]", t);
  }

  if (Uex->array().isNaN().any()) {
    RCLCPP_WARN_SKIPFIRST_THROTTLE(
      get_logger(), *get_clock(), (1000ms).count(), "model Uex includes NaN, stop MPC.");
    return false;
  }
  return true;
}

void MPCFollower::addSteerWeightR(Eigen::MatrixXd * R_ptr) const
{
  const int N = mpc_param_.prediction_horizon;
  const double DT = mpc_param_.prediction_dt;

  auto & R = *R_ptr;

  /* add steering rate : weight for (u(i) - u(i-1) / dt )^2 */
  {
    const double steer_rate_r = mpc_param_.weight_steer_rate / (DT * DT);
    const Eigen::Matrix2d D = steer_rate_r * (Eigen::Matrix2d() << 1.0, -1.0, -1.0, 1.0).finished();
    for (int i = 0; i < N - 1; ++i) {
      R.block(i, i, 2, 2) += D;
    }
    if (N > 1) {
      // steer rate i = 0
      R(0, 0) += mpc_param_.weight_steer_rate / (ctrl_period_ * ctrl_period_);
    }
  }

  /* add steering acceleration : weight for { (u(i+1) - 2*u(i) + u(i-1)) / dt^2 }^2 */
  {
    const double w = mpc_param_.weight_steer_acc;
    const double steer_acc_r = w / std::pow(DT, 4);
    const double steer_acc_r_cp1 = w / (std::pow(DT, 3) * ctrl_period_);
    const double steer_acc_r_cp2 = w / (std::pow(DT, 2) * std::pow(ctrl_period_, 2));
    const double steer_acc_r_cp4 = w / std::pow(ctrl_period_, 4);
    const Eigen::Matrix3d D =
      steer_acc_r *
      (Eigen::Matrix3d() << 1.0, -2.0, 1.0, -2.0, 4.0, -2.0, 1.0, -2.0, 1.0).finished();
    for (int i = 1; i < N - 1; ++i) {
      R.block(i - 1, i - 1, 3, 3) += D;
    }
    if (N > 1) {
      // steer acc i = 1
      R(0, 0) += steer_acc_r * 1.0 + steer_acc_r_cp2 * 1.0 + steer_acc_r_cp1 * 2.0;
      R(1, 0) += steer_acc_r * -1.0 + steer_acc_r_cp1 * -1.0;
      R(0, 1) += steer_acc_r * -1.0 + steer_acc_r_cp1 * -1.0;
      R(1, 1) += steer_acc_r * 1.0;
      // steer acc i = 0
      R(0, 0) += steer_acc_r_cp4 * 1.0;
    }
  }
}

void MPCFollower::addSteerWeightF(Eigen::MatrixXd * f_ptr) const
{
  if (f_ptr->rows() < 2) {
    return;
  }

  const double DT = mpc_param_.prediction_dt;
  auto & f = *f_ptr;

  // steer rate for i = 0
  f(0, 0) += -2.0 * mpc_param_.weight_steer_rate / (std::pow(DT, 2)) * 0.5;

  // const double steer_acc_r = mpc_param_.weight_steer_acc / std::pow(DT, 4);
  const double steer_acc_r_cp1 = mpc_param_.weight_steer_acc / (std::pow(DT, 3) * ctrl_period_);
  const double steer_acc_r_cp2 =
    mpc_param_.weight_steer_acc / (std::pow(DT, 2) * std::pow(ctrl_period_, 2));
  const double steer_acc_r_cp4 = mpc_param_.weight_steer_acc / std::pow(ctrl_period_, 4);

  // steer acc  i = 0
  f(0, 0) += ((-2.0 * raw_steer_cmd_prev_ + raw_steer_cmd_pprev_) * steer_acc_r_cp4) * 0.5;

  // steer acc for i = 1
  f(0, 0) += (-2.0 * raw_steer_cmd_prev_ * (steer_acc_r_cp1 + steer_acc_r_cp2)) * 0.5;
  f(0, 1) += (2.0 * raw_steer_cmd_prev_ * steer_acc_r_cp1) * 0.5;
}

double MPCFollower::getPredictionTime() const
{
  return (mpc_param_.prediction_horizon - 1) * mpc_param_.prediction_dt + mpc_param_.input_delay +
         ctrl_period_;
}

bool MPCFollower::isValid(const MPCMatrix & m) const
{
  if (
    m.Aex.array().isNaN().any() || m.Bex.array().isNaN().any() || m.Cex.array().isNaN().any() ||
    m.Wex.array().isNaN().any() || m.Qex.array().isNaN().any() || m.R1ex.array().isNaN().any() ||
    m.R2ex.array().isNaN().any() || m.Uref_ex.array().isNaN().any())
  {
    return false;
  }

  if (
    m.Aex.array().isInf().any() || m.Bex.array().isInf().any() || m.Cex.array().isInf().any() ||
    m.Wex.array().isInf().any() || m.Qex.array().isInf().any() || m.R1ex.array().isInf().any() ||
    m.R2ex.array().isInf().any() || m.Uref_ex.array().isInf().any())
  {
    return false;
  }

  return true;
}
void MPCFollower::onTrajectory(const autoware_planning_msgs::msg::Trajectory::SharedPtr msg)
{
  current_trajectory_ptr_ = msg;

  if (msg->points.size() < 3) {
    RCLCPP_DEBUG(get_logger(), "received path size is < 3, not enough.");
    return;
  }

  if (!isValidTrajectory(*msg)) {
    RCLCPP_ERROR(get_logger(), "Trajectory is invalid!! stop computing.");
    return;
  }

  MPCTrajectory mpc_traj_raw;        // received raw trajectory
  MPCTrajectory mpc_traj_resampled;  // resampled trajectory
  MPCTrajectory mpc_traj_smoothed;   // smooth filtered trajectory

  /* resampling */
  MPCUtils::convertToMPCTrajectory(*current_trajectory_ptr_, &mpc_traj_raw);
  if (!MPCUtils::resampleMPCTrajectoryByDistance(
      mpc_traj_raw, traj_resample_dist_, &mpc_traj_resampled))
  {
    RCLCPP_WARN(get_logger(), "spline error!!!!!!");
    return;
  }

  /* path smoothing */
  mpc_traj_smoothed = mpc_traj_resampled;
  int mpc_traj_resampled_size = static_cast<int>(mpc_traj_resampled.size());
  if (enable_path_smoothing_ && mpc_traj_resampled_size > 2 * path_filter_moving_ave_num_) {
    if (
      !MoveAverageFilter::filt_vector(path_filter_moving_ave_num_, mpc_traj_smoothed.x) ||
      !MoveAverageFilter::filt_vector(path_filter_moving_ave_num_, mpc_traj_smoothed.y) ||
      !MoveAverageFilter::filt_vector(path_filter_moving_ave_num_, mpc_traj_smoothed.yaw) ||
      !MoveAverageFilter::filt_vector(path_filter_moving_ave_num_, mpc_traj_smoothed.vx))
    {
      RCLCPP_DEBUG(get_logger(), "path callback: filtering error. stop filtering.");
      mpc_traj_smoothed = mpc_traj_resampled;
    }
  }

  /* calculate yaw angle */
  MPCUtils::calcTrajectoryYawFromXY(&mpc_traj_smoothed);
  MPCUtils::convertEulerAngleToMonotonic(&mpc_traj_smoothed.yaw);

  /* calculate curvature */
  MPCUtils::calcTrajectoryCurvature(
    curvature_smoothing_num_traj_, curvature_smoothing_num_ref_steer_, &mpc_traj_smoothed);

  /* add end point with vel=0 on traj for mpc prediction */
  {
    auto & t = mpc_traj_smoothed;
    const double t_ext = 100.0;  // extra time to prevent mpc calculation failure due to short time
    const double t_end = t.relative_time.back() + getPredictionTime() + t_ext;
    const double v_end = 0.0;
    t.vx.back() = v_end;  // set for end point
    t.push_back(
      t.x.back(), t.y.back(), t.z.back(), t.yaw.back(), v_end, t.k.back(), t.smooth_k.back(),
      t_end);
  }

  if (!mpc_traj_smoothed.size()) {
    RCLCPP_DEBUG(get_logger(), "path callback: trajectory size is undesired.");
    return;
  }

  ref_traj_ = mpc_traj_smoothed;

  /* publish debug marker */
  {
    const auto & stamp = current_trajectory_ptr_->header.stamp;
    using MPCUtils::convertTrajToMarker;
    visualization_msgs::msg::MarkerArray m;
    std::string frame = msg->header.frame_id;
    m = convertTrajToMarker(mpc_traj_raw, "trajectory raw", 0.9, 0.5, 0.0, 0.05, frame, stamp);
    pub_debug_marker_->publish(m);
    m = convertTrajToMarker(
      mpc_traj_resampled, "trajectory spline", 0.5, 0.1, 1.0, 0.05, frame,
      stamp);
    pub_debug_marker_->publish(m);
    m = convertTrajToMarker(
      mpc_traj_smoothed, "trajectory smoothed", 0.0, 1.0, 0.0, 0.05, frame,
      stamp);
    pub_debug_marker_->publish(m);
  }
}

void MPCFollower::updateCurrentPose()
{
  geometry_msgs::msg::TransformStamped transform;
  try {
    transform = tf_buffer_.lookupTransform("map", "base_link", tf2::TimePointZero);
  } catch (tf2::TransformException & ex) {
    RCLCPP_WARN_SKIPFIRST_THROTTLE(
      get_logger(), *get_clock(), (5000ms).count(),
      "cannot get map to base_link transform. %s", ex.what());
    return;
  }

  geometry_msgs::msg::PoseStamped ps;
  ps.header = transform.header;
  ps.pose.position.x = transform.transform.translation.x;
  ps.pose.position.y = transform.transform.translation.y;
  ps.pose.position.z = transform.transform.translation.z;
  ps.pose.orientation = transform.transform.rotation;
  current_pose_ptr_ = std::make_shared<geometry_msgs::msg::PoseStamped>(ps);
}

void MPCFollower::onSteering(const autoware_vehicle_msgs::msg::Steering::SharedPtr msg)
{
  current_steer_ptr_ = msg;
}

void MPCFollower::onVelocity(geometry_msgs::msg::TwistStamped::SharedPtr msg)
{
  current_velocity_ptr_ = msg;
}

autoware_control_msgs::msg::ControlCommand MPCFollower::getStopControlCommand() const
{
  autoware_control_msgs::msg::ControlCommand cmd;
  cmd.steering_angle = steer_cmd_prev_;
  cmd.steering_angle_velocity = 0.0;
  cmd.velocity = 0.0;
  cmd.acceleration = -1.5;
  return cmd;
}

autoware_control_msgs::msg::ControlCommand MPCFollower::getInitialControlCommand() const
{
  autoware_control_msgs::msg::ControlCommand cmd;
  cmd.steering_angle = current_steer_ptr_->data;
  cmd.steering_angle_velocity = 0.0;
  cmd.velocity = 0.0;
  cmd.acceleration = -1.5;
  return cmd;
}

bool MPCFollower::isStoppedState() const
{
  const int nearest = MPCUtils::calcNearestIndex(*current_trajectory_ptr_, current_pose_ptr_->pose);
  // If the nearest index is not found, return false
  if (nearest < 0) {return false;}
  const double dist = calcStopDistance(nearest);
  if (dist < stop_state_keep_stopping_dist_) {
    RCLCPP_DEBUG(
      get_logger(),
      "stop_dist = %f < %f : stop_state_keep_stopping_dist_. keep stopping.", dist,
      stop_state_keep_stopping_dist_);
    return true;
  }
  RCLCPP_DEBUG(get_logger(), "stop_dist = %f release stopping.", dist);

  const double current_vel = current_velocity_ptr_->twist.linear.x;
  const double target_vel = current_trajectory_ptr_->points.at(nearest).twist.linear.x;
  if (
    std::fabs(current_vel) < stop_state_entry_ego_speed_ &&
    std::fabs(target_vel) < stop_state_entry_target_speed_)
  {
    return true;
  } else {
    return false;
  }
}

double MPCFollower::calcStopDistance(const int origin) const
{
  constexpr double zero_velocity = std::numeric_limits<double>::epsilon();
  const double origin_velocity = current_trajectory_ptr_->points.at(origin).twist.linear.x;
  double stop_dist = 0.0;

  // search forward
  if (std::fabs(origin_velocity) > zero_velocity) {
    for (int i = origin + 1; i < static_cast<int>(current_trajectory_ptr_->points.size()) - 1;
      ++i)
    {
      const auto & p0 = current_trajectory_ptr_->points.at(i);
      const auto & p1 = current_trajectory_ptr_->points.at(i - 1);
      stop_dist += MPCUtils::calcDist2d(p0.pose, p1.pose);
      if (std::fabs(p0.twist.linear.x) < zero_velocity) {
        break;
      }
    }
    return stop_dist;
  }

  // search backward
  for (int i = origin - 1; 0 < i; --i) {
    const auto & p0 = current_trajectory_ptr_->points.at(i);
    const auto & p1 = current_trajectory_ptr_->points.at(i + 1);
    if (std::fabs(p0.twist.linear.x) > zero_velocity) {
      break;
    }
    stop_dist -= MPCUtils::calcDist2d(p0.pose, p1.pose);
  }
  return stop_dist;
}

void MPCFollower::publishCtrlCmd(const autoware_control_msgs::msg::ControlCommand & ctrl_cmd)
{
  autoware_control_msgs::msg::ControlCommandStamped cmd;
  cmd.header.frame_id = "base_link";
  cmd.header.stamp = this->now();
  cmd.control = ctrl_cmd;
  pub_ctrl_cmd_->publish(cmd);

  steer_cmd_prev_ = ctrl_cmd.steering_angle;

  autoware_vehicle_msgs::msg::Steering s;
  s.data = ctrl_cmd.steering_angle;
  s.header = cmd.header;
  pub_debug_steer_cmd_->publish(s);
}

void MPCFollower::initTimer(double period_s)
{
  auto timer_callback = std::bind(&MPCFollower::onTimer, this);
  const auto period_ns =
    std::chrono::duration_cast<std::chrono::nanoseconds>(std::chrono::duration<double>(period_s));
  timer_ = std::make_shared<rclcpp::GenericTimer<decltype(timer_callback)>>(
    this->get_clock(), period_ns, std::move(timer_callback),
    this->get_node_base_interface()->get_context());
  this->get_node_timers_interface()->add_timer(timer_, nullptr);
}

void MPCFollower::declareMPCparameters()
{
  // the type of the ROS parameter is defined by the type of the default value, so 50 is not equivalent to 50.0!  //NOLINT
  mpc_param_.prediction_horizon =
    declare_parameter("mpc_prediction_horizon", 50);
  mpc_param_.prediction_dt =
    declare_parameter("mpc_prediction_dt", 0.1);
  mpc_param_.weight_lat_error =
    declare_parameter("mpc_weight_lat_error", 0.1);
  mpc_param_.weight_heading_error =
    declare_parameter("mpc_weight_heading_error", 0.0);
  mpc_param_.weight_heading_error_squared_vel =
    declare_parameter("mpc_weight_heading_error_squared_vel", 0.3);
  mpc_param_.weight_steering_input =
    declare_parameter("mpc_weight_steering_input", 1.0);
  mpc_param_.weight_steering_input_squared_vel =
    declare_parameter("mpc_weight_steering_input_squared_vel", 0.25);
  mpc_param_.weight_lat_jerk =
    declare_parameter("mpc_weight_lat_jerk", 0.0);
  mpc_param_.weight_steer_rate =
    declare_parameter("mpc_weight_steer_rate", 0.0);
  mpc_param_.weight_steer_acc =
    declare_parameter("mpc_weight_steer_acc", 0.000001);
  mpc_param_.low_curvature_weight_lat_error =
    declare_parameter("mpc_low_curvature_weight_lat_error", 0.1);
  mpc_param_.low_curvature_weight_heading_error =
    declare_parameter("mpc_low_curvature_weight_heading_error", 0.0);
  mpc_param_.low_curvature_weight_heading_error_squared_vel =
    declare_parameter("mpc_low_curvature_weight_heading_error_squared_vel", 0.3);
  mpc_param_.low_curvature_weight_steering_input =
    declare_parameter("mpc_low_curvature_weight_steering_input", 1.0);
  mpc_param_.low_curvature_weight_steering_input_squared_vel =
    declare_parameter("mpc_low_curvature_weight_steering_input_squared_vel", 0.25);
  mpc_param_.low_curvature_weight_lat_jerk =
    declare_parameter("mpc_low_curvature_weight_lat_jerk", 0.0);
  mpc_param_.low_curvature_weight_steer_rate =
    declare_parameter("mpc_low_curvature_weight_steer_rate", 0.0);
  mpc_param_.low_curvature_weight_steer_acc =
    declare_parameter("mpc_low_curvature_weight_steer_acc", 0.000001);
  mpc_param_.low_curvature_thresh_curvature =
    declare_parameter("mpc_low_curvature_thresh_curvature", 0.0);
  mpc_param_.weight_terminal_lat_error =
    declare_parameter("mpc_weight_terminal_lat_error", 1.0);
  mpc_param_.weight_terminal_heading_error =
    declare_parameter("mpc_weight_terminal_heading_error", 0.1);
  mpc_param_.zero_ff_steer_deg =
    declare_parameter("mpc_zero_ff_steer_deg", 0.5);

  mpc_param_.acceleration_limit =
    declare_parameter("acceleration_limit", 2.0);
  mpc_param_.velocity_time_constant =
    declare_parameter("velocity_time_constant", 0.3);
}

rcl_interfaces::msg::SetParametersResult MPCFollower::paramCallback(
  const std::vector<rclcpp::Parameter> & parameters)
{
  rcl_interfaces::msg::SetParametersResult result;
  result.successful = true;
  result.reason = "success";

  // strong exception safety wrt MPCParam
  MPCParam param = mpc_param_;
  try {
    update_param(parameters, "mpc_prediction_horizon", param.prediction_horizon);
    update_param(parameters, "mpc_prediction_dt", param.prediction_dt);
    update_param(parameters, "mpc_weight_lat_error", param.weight_lat_error);
    update_param(parameters, "mpc_weight_heading_error", param.weight_heading_error);
    update_param(
      parameters, "mpc_weight_heading_error_squared_vel",
      param.weight_heading_error_squared_vel);
    update_param(parameters, "mpc_weight_steering_input", param.weight_steering_input);
    update_param(
      parameters, "mpc_weight_steering_input_squared_vel",
      param.weight_steering_input_squared_vel);
    update_param(parameters, "mpc_weight_lat_jerk", param.weight_lat_jerk);
    update_param(parameters, "mpc_weight_steer_rate", param.weight_steer_rate);
    update_param(parameters, "mpc_weight_steer_acc", param.weight_steer_acc);
    update_param(
      parameters, "mpc_low_curvature_weight_lat_error",
      param.low_curvature_weight_lat_error);
    update_param(
      parameters, "mpc_low_curvature_weight_heading_error",
      param.low_curvature_weight_heading_error);
    update_param(
      parameters, "mpc_low_curvature_weight_heading_error_squared_vel",
      param.low_curvature_weight_heading_error_squared_vel);
    update_param(
      parameters, "mpc_low_curvature_weight_steering_input",
      param.low_curvature_weight_steering_input);
    update_param(
      parameters, "mpc_low_curvature_weight_steering_input_squared_vel",
      param.low_curvature_weight_steering_input_squared_vel);
    update_param(
      parameters, "mpc_low_curvature_weight_lat_jerk",
      param.low_curvature_weight_lat_jerk);
    update_param(
      parameters, "mpc_low_curvature_weight_steer_rate",
      param.low_curvature_weight_steer_rate);
    update_param(
      parameters, "mpc_low_curvature_weight_steer_acc",
      param.low_curvature_weight_steer_acc);
    update_param(
      parameters, "mpc_low_curvature_thresh_curvature",
      param.low_curvature_thresh_curvature);
    update_param(parameters, "mpc_weight_terminal_lat_error", param.weight_terminal_lat_error);
    update_param(
      parameters, "mpc_weight_terminal_heading_error",
      param.weight_terminal_heading_error);
    update_param(parameters, "mpc_zero_ff_steer_deg", param.zero_ff_steer_deg);

    update_param(parameters, "acceleration_limit", param.acceleration_limit);
    update_param(parameters, "velocity_time_constant", param.velocity_time_constant);

    // initialize input buffer
    update_param(parameters, "input_delay", param.input_delay);
    const int delay_step = std::round(param.input_delay / ctrl_period_);
    const double delay = delay_step * ctrl_period_;
    if (param.input_delay != delay) {
      const int delay_step = std::round(param.input_delay / ctrl_period_);
      param.input_delay = delay;
      input_buffer_ = std::deque<double>(delay_step, 0.0);
    }

    // transaction succeeds, now assign values
    mpc_param_ = param;
  } catch (const rclcpp::exceptions::InvalidParameterTypeException & e) {
    result.successful = false;
    result.reason = e.what();
  }

  // TODO(Frederik.Beaujean) extend to other params declared in ctor

  return result;
}

bool MPCFollower::isValidTrajectory(const autoware_planning_msgs::msg::Trajectory & traj) const
{
  for (const auto & points : traj.points) {
    const auto & p = points.pose.position;
    const auto & o = points.pose.orientation;
    const auto & t = points.twist.linear;
    const auto & a = points.accel.linear;
    if (
      !isfinite(p.x) || !isfinite(p.y) || !isfinite(p.z) || !isfinite(o.x) || !isfinite(o.y) ||
      !isfinite(o.z) || !isfinite(o.w) || !isfinite(t.x) || !isfinite(t.y) || !isfinite(t.z) ||
      !isfinite(a.x) || !isfinite(a.y) || !isfinite(a.z))
    {
      return false;
    }
  }
  return true;
}

#include "rclcpp_components/register_node_macro.hpp"
RCLCPP_COMPONENTS_REGISTER_NODE(MPCFollower)<|MERGE_RESOLUTION|>--- conflicted
+++ resolved
@@ -339,23 +339,8 @@
   /* publish debug values */
   {
     double curr_v = current_velocity_ptr_->twist.linear.x;
-<<<<<<< HEAD
     double nearest_k = reference_trajectory.k[mpc_data.nearest_idx];
     double nearest_smooth_k = reference_trajectory.smooth_k[mpc_data.nearest_idx];
-=======
-    double nearest_k = 0.0;
-    if (!LinearInterpolate::interpolate(
-        reference_trajectory.relative_time, reference_trajectory.k, mpc_data.nearest_time,
-        nearest_k))
-    {
-      RCLCPP_WARN(get_logger(), "interpolate error in debug. ignore.");
-      return true;
-    }
-
-    MPCTrajectory tmp_traj = reference_trajectory;
-    MPCUtils::calcTrajectoryCurvature(1, 1, &tmp_traj);
-    double curvature_raw = tmp_traj.k[mpc_data.nearest_idx];
->>>>>>> d68681c6
     double steer_cmd = ctrl_cmd->steering_angle;
 
     autoware_debug_msgs::msg::Float32MultiArrayStamped d;
