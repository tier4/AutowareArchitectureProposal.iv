// Copyright 2018 Tier IV, Inc. All rights reserved.
//
// Licensed under the Apache License, Version 2.0 (the "License");
// you may not use this file except in compliance with the License.
// You may obtain a copy of the License at
//
//     http://www.apache.org/licenses/LICENSE-2.0
//
// Unless required by applicable law or agreed to in writing, software
// distributed under the License is distributed on an "AS IS" BASIS,
// WITHOUT WARRANTIES OR CONDITIONS OF ANY KIND, either express or implied.
// See the License for the specific language governing permissions and
// limitations under the License.

#include <algorithm>
#include <limits>
#include <memory>
#include <string>
#include <utility>
#include <vector>

#include "velocity_controller/velocity_controller.hpp"

VelocityController::VelocityController(const rclcpp::NodeOptions & node_options)
: Node("velocity_controller", node_options)
{
  using std::placeholders::_1;

  // parameters timer
  control_rate_ = declare_parameter("control_rate", 30.0);
  const auto vehicle_info = vehicle_info_util::VehicleInfoUtil(*this).getVehicleInfo();
  wheel_base_ = vehicle_info.wheel_base_m;

  // parameters for delay compensation
  delay_compensation_time_ = declare_parameter("delay_compensation_time", 0.17);  // [sec]

  // parameters to enable functions
  enable_smooth_stop_ = declare_parameter("enable_smooth_stop", true);
  enable_overshoot_emergency_ = declare_parameter("enable_overshoot_emergency", true);
  enable_slope_compensation_ = declare_parameter("enable_slope_compensation", false);

  // parameters for state transition
  {
    auto & p = state_transition_params_;
    // drive
    p.drive_state_stop_dist = declare_parameter("drive_state_stop_dist", 0.5);  // [m]
    p.drive_state_offset_stop_dist = declare_parameter(
      "drive_state_offset_stop_dist", 1.0);  // [m]
    // stopping
    p.stopping_state_stop_dist = declare_parameter("stopping_state_stop_dist", 3.0);  // [m]
    // stop
    p.stopped_state_entry_vel = declare_parameter("stopped_state_entry_vel", 0.2);  // [m/s]
    p.stopped_state_entry_acc = declare_parameter("stopped_state_entry_acc", 0.2);  // [m/ss]
    // emergency
    p.emergency_state_overshoot_stop_dist = declare_parameter(
      "emergency_state_overshoot_stop_dist", 1.5);  // [m]
    p.emergency_state_traj_trans_dev = declare_parameter(
      "emergency_state_traj_trans_dev", 3.0);  // [m]
    p.emergency_state_traj_rot_dev = declare_parameter(
      "emergency_state_traj_rot_dev", 0.7);  // [m]
  }

  // parameters for drive state
  {
    // initialize PID gain
    const double kp{declare_parameter("kp", 0.0)};
    const double ki{declare_parameter("ki", 0.0)};
    const double kd{declare_parameter("kd", 0.0)};
    pid_vel_.setGains(kp, ki, kd);

    // initialize PID limits
    const double max_pid{declare_parameter("max_out", 0.0)};     // [m/s^2]
    const double min_pid{declare_parameter("min_out", 0.0)};     // [m/s^2]
    const double max_p{declare_parameter("max_p_effort", 0.0)};  // [m/s^2]
    const double min_p{declare_parameter("min_p_effort", 0.0)};  // [m/s^2]
    const double max_i{declare_parameter("max_i_effort", 0.0)};  // [m/s^2]
    const double min_i{declare_parameter("min_i_effort", 0.0)};  // [m/s^2]
    const double max_d{declare_parameter("max_d_effort", 0.0)};  // [m/s^2]
    const double min_d{declare_parameter("min_d_effort", 0.0)};  // [m/s^2]
    pid_vel_.setLimits(max_pid, min_pid, max_p, min_p, max_i, min_i, max_d, min_d);

    // set lowpass filter for vel error and pitch
    const double lpf_vel_error_gain{declare_parameter("lpf_vel_error_gain", 0.9)};
    lpf_vel_error_ = std::make_shared<LowpassFilter1d>(0.0, lpf_vel_error_gain);

    current_vel_threshold_pid_integrate_ = declare_parameter(
      "current_vel_threshold_pid_integration", 0.5);  // [m/s]
  }

  // parameters for smooth stop state
  {
    const double max_strong_acc{declare_parameter(
        "smooth_stop_max_strong_acc", -0.5)};         // [m/s^2]
    const double min_strong_acc{declare_parameter(
        "smooth_stop_min_strong_acc", -1.0)};         // [m/s^2]
    const double weak_acc{declare_parameter(
        "smooth_stop_weak_acc", -0.3)};               // [m/s^2]
    const double weak_stop_acc{declare_parameter(
        "smooth_stop_weak_stop_acc", -0.8)};          // [m/s^2]
    const double strong_stop_acc{declare_parameter(
        "smooth_stop_strong_stop_acc", -3.4)};        // [m/s^2]

    const double max_fast_vel{declare_parameter(
        "smooth_stop_max_fast_vel", 0.5)};            // [m/s]
    const double min_running_vel{declare_parameter(
        "smooth_stop_min_running_vel", 0.01)};        // [m/s]
    const double min_running_acc{declare_parameter(
        "smooth_stop_min_running_acc", 0.01)};        // [m/s^2]
    const double weak_stop_time{declare_parameter(
        "smooth_stop_weak_stop_time", 0.8)};          // [s]

    const double weak_stop_dist{declare_parameter(
        "smooth_stop_weak_stop_dist", -0.3)};         // [m]
    const double strong_stop_dist{declare_parameter(
        "smooth_stop_strong_stop_dist", -0.5)};       // [m]

    smooth_stop_.setParams(
      max_strong_acc, min_strong_acc, weak_acc, weak_stop_acc, strong_stop_acc, max_fast_vel,
      min_running_vel, min_running_acc, weak_stop_time, weak_stop_dist, strong_stop_dist);
  }

  // parameters for stop state
  {
    auto & p = stopped_state_params_;
    p.vel = declare_parameter("stopped_vel", 0.0);   // [m/s]
    p.acc = declare_parameter("stopped_acc", -2.0);  // [m/s^2]
    p.jerk = declare_parameter("stopped_jerk", -5.0);  // [m/s^3]
  }

  // parameters for emergency state
  {
    auto & p = emergency_state_params_;
    p.vel = declare_parameter("emergency_vel", 0.0);     // [m/s]
    p.acc = declare_parameter("emergency_acc", -2.0);    // [m/s^2]
    p.jerk = declare_parameter("emergency_jerk", -1.5);  // [m/s^3]
  }

  // parameters for acceleration limit
  max_acc_ = declare_parameter("max_acc", 2.0);   // [m/s^2]
  min_acc_ = declare_parameter("min_acc", -5.0);  // [m/s^2]

  // parameters for jerk limit
  max_jerk_ = declare_parameter("max_jerk", 2.0);   // [m/s^3]
  min_jerk_ = declare_parameter("min_jerk", -5.0);  // [m/s^3]

  // parameters for slope compensation
  use_traj_for_pitch_ = declare_parameter("use_trajectory_for_pitch_calculation", false);
  const double lpf_pitch_gain{declare_parameter("lpf_pitch_gain", 0.95)};
  lpf_pitch_ = std::make_shared<LowpassFilter1d>(0.0, lpf_pitch_gain);
  max_pitch_rad_ = declare_parameter("max_pitch_rad", 0.1);   // [rad]
  min_pitch_rad_ = declare_parameter("min_pitch_rad", -0.1);  // [rad]

  // subscriber, publisher
  sub_current_vel_ = create_subscription<geometry_msgs::msg::TwistStamped>(
    "~/current_velocity", 1, std::bind(&VelocityController::callbackCurrentVelocity, this, _1));
  sub_trajectory_ = create_subscription<autoware_planning_msgs::msg::Trajectory>(
    "~/current_trajectory", 1, std::bind(&VelocityController::callbackTrajectory, this, _1));
  pub_control_cmd_ = create_publisher<autoware_control_msgs::msg::ControlCommandStamped>(
    "~/control_cmd", rclcpp::QoS{1});
  pub_slope_ = create_publisher<autoware_debug_msgs::msg::Float32Stamped>(
    "~/slope_angle", rclcpp::QoS{1});
  pub_debug_ = create_publisher<autoware_debug_msgs::msg::Float32MultiArrayStamped>(
    "~/debug_values", rclcpp::QoS{1});

  // Timer
  {
    auto timer_callback = std::bind(&VelocityController::callbackTimerControl, this);
    auto period = std::chrono::duration_cast<std::chrono::nanoseconds>(
      std::chrono::duration<double>(1.0 / control_rate_));
    timer_control_ = std::make_shared<rclcpp::GenericTimer<decltype(timer_callback)>>(
      this->get_clock(), period, std::move(timer_callback),
      this->get_node_base_interface()->get_context());
    this->get_node_timers_interface()->add_timer(timer_control_, nullptr);
  }

  // set parameter callback
  set_param_res_ =
    this->add_on_set_parameters_callback(std::bind(&VelocityController::paramCallback, this, _1));

  // set lowpass filter for acc
  lpf_acc_ = std::make_shared<LowpassFilter1d>(0.0, 0.2);

  // Wait for first self pose
  self_pose_listener_.waitForFirstPose();
}

void VelocityController::callbackCurrentVelocity(
  const geometry_msgs::msg::TwistStamped::ConstSharedPtr msg)
{
  if (current_vel_ptr_) {
    prev_vel_ptr_ = current_vel_ptr_;
  }
  current_vel_ptr_ = std::make_shared<geometry_msgs::msg::TwistStamped>(*msg);
}

void VelocityController::callbackTrajectory(
  const autoware_planning_msgs::msg::Trajectory::ConstSharedPtr msg)
{
  if (!velocity_controller_utils::isValidTrajectory(*msg)) {
    RCLCPP_ERROR_THROTTLE(
      get_logger(), *get_clock(), 3000,
      "received invalid trajectory. ignore.");
    return;
  }
<<<<<<< HEAD
  trajectory_ptr_ = msg;
}

void VelocityController::blockUntilVehiclePositionAvailable(const tf2::Duration & duration)
{
  static constexpr auto input = "map", output = "base_link";
  std::string error;
  while (!tf_buffer_->canTransform(input, output, tf2::TimePointZero, &error) && rclcpp::ok()) {
    RCLCPP_INFO(
      get_logger(), "waiting %ld ms for %s->%s transform to become available",
      std::chrono::duration_cast<std::chrono::milliseconds>(duration).count(), input, output);
    rclcpp::sleep_for(duration);
  }
  RCLCPP_INFO(get_logger(), "transform available");
}

bool VelocityController::updateCurrentPose()
{
  geometry_msgs::msg::TransformStamped transform;
  try {
    transform = tf_buffer_->lookupTransform("map", "base_link", tf2::TimePointZero);
  } catch (tf2::TransformException & ex) {
    RCLCPP_WARN_SKIPFIRST_THROTTLE(
      get_logger(), *get_clock(), std::chrono::milliseconds(5000).count(),
      "cannot get map to base_link transform. %s", ex.what());
    return false;
  }
  geometry_msgs::msg::PoseStamped ps;
  ps.header = transform.header;
  ps.pose.position.x = transform.transform.translation.x;
  ps.pose.position.y = transform.transform.translation.y;
  ps.pose.position.z = transform.transform.translation.z;
  ps.pose.orientation = transform.transform.rotation;
  current_pose_ptr_ = std::make_shared<geometry_msgs::msg::PoseStamped>(ps);
  return true;
}

void VelocityController::callbackTimerControl()
{
  const bool is_pose_updated = updateCurrentPose();
=======
>>>>>>> f89fa15c

  if (msg->points.size() < 2) {
    RCLCPP_WARN_THROTTLE(
      get_logger(), *get_clock(), 3000,
      "Unexpected trajectory size < 2. Ignored.");
    return;
  }

  trajectory_ptr_ = std::make_shared<autoware_planning_msgs::msg::Trajectory>(*msg);
}

rcl_interfaces::msg::SetParametersResult VelocityController::paramCallback(
  const std::vector<rclcpp::Parameter> & parameters)
{
  auto update_param = [&](const std::string & name, double & v) {
      auto it = std::find_if(
        parameters.cbegin(), parameters.cend(),
        [&name](const rclcpp::Parameter & parameter) {return parameter.get_name() == name;});
      if (it != parameters.cend()) {
        v = it->as_double();
        return true;
      }
      return false;
    };

  // delay compensation
  update_param("delay_compensation_time", delay_compensation_time_);

  // state transition
  {
    auto & p = state_transition_params_;
    update_param("drive_state_stop_dist", p.drive_state_stop_dist);
    update_param("stopping_state_stop_dist", p.stopping_state_stop_dist);
    update_param("stopped_state_entry_vel", p.stopped_state_entry_vel);
    update_param("stopped_state_entry_acc", p.stopped_state_entry_acc);
    update_param("emergency_state_overshoot_stop_dist", p.emergency_state_overshoot_stop_dist);
    update_param("emergency_state_traj_trans_dev", p.emergency_state_traj_trans_dev);
    update_param("emergency_state_traj_rot_dev", p.emergency_state_traj_rot_dev);
  }

  // drive state
  {
    double kp{get_parameter("kp").as_double()};
    double ki{get_parameter("ki").as_double()};
    double kd{get_parameter("kd").as_double()};
    update_param("kp", kp);
    update_param("ki", ki);
    update_param("kd", kd);
    pid_vel_.setGains(kp, ki, kd);

    double max_pid{get_parameter("max_out").as_double()};
    double min_pid{get_parameter("min_out").as_double()};
    double max_p{get_parameter("max_p_effort").as_double()};
    double min_p{get_parameter("min_p_effort").as_double()};
    double max_i{get_parameter("max_i_effort").as_double()};
    double min_i{get_parameter("min_i_effort").as_double()};
    double max_d{get_parameter("max_d_effort").as_double()};
    double min_d{get_parameter("min_d_effort").as_double()};
    update_param("max_out", max_pid);
    update_param("min_out", min_pid);
    update_param("max_p_effort", max_p);
    update_param("min_p_effort", min_p);
    update_param("max_i_effort", max_i);
    update_param("min_i_effort", min_i);
    update_param("max_d_effort", max_d);
    update_param("min_d_effort", min_d);
    pid_vel_.setLimits(max_pid, min_pid, max_p, min_p, max_i, min_i, max_d, min_d);

    update_param("current_vel_threshold_pid_integration", current_vel_threshold_pid_integrate_);
  }

  // stopping state
  {
    double max_strong_acc{get_parameter("smooth_stop_max_strong_acc").as_double()};
    double min_strong_acc{get_parameter("smooth_stop_min_strong_acc").as_double()};
    double weak_acc{get_parameter("smooth_stop_weak_acc").as_double()};
    double weak_stop_acc{get_parameter("smooth_stop_weak_stop_acc").as_double()};
    double strong_stop_acc{get_parameter("smooth_stop_strong_stop_acc").as_double()};
    double max_fast_vel{get_parameter("smooth_stop_max_fast_vel").as_double()};
    double min_running_vel{get_parameter("smooth_stop_min_running_vel").as_double()};
    double min_running_acc{get_parameter("smooth_stop_min_running_acc").as_double()};
    double weak_stop_time{get_parameter("smooth_stop_weak_stop_time").as_double()};
    double weak_stop_dist{get_parameter("smooth_stop_weak_stop_dist").as_double()};
    double strong_stop_dist{get_parameter("smooth_stop_strong_stop_dist").as_double()};
    update_param("smooth_stop_max_strong_acc", max_strong_acc);
    update_param("smooth_stop_min_strong_acc", min_strong_acc);
    update_param("smooth_stop_weak_acc", weak_acc);
    update_param("smooth_stop_weak_stop_acc", weak_stop_acc);
    update_param("smooth_stop_strong_stop_acc", strong_stop_acc);
    update_param("smooth_stop_max_fast_vel", max_fast_vel);
    update_param("smooth_stop_min_running_vel", min_running_vel);
    update_param("smooth_stop_min_running_acc", min_running_acc);
    update_param("smooth_stop_weak_stop_time", weak_stop_time);
    update_param("smooth_stop_weak_stop_dist", weak_stop_dist);
    update_param("smooth_stop_strong_stop_dist", strong_stop_dist);
    smooth_stop_.setParams(
      max_strong_acc, min_strong_acc, weak_acc, weak_stop_acc, strong_stop_acc, max_fast_vel,
      min_running_vel, min_running_acc, weak_stop_time, weak_stop_dist, strong_stop_dist);
  }

  // stop state
  {
    auto & p = stopped_state_params_;
    update_param("stopped_vel", p.vel);
    update_param("stopped_acc", p.acc);
    update_param("stopped_jerk", p.jerk);
  }

  // emergency state
  {
    auto & p = emergency_state_params_;
    update_param("emergency_vel", p.vel);
    update_param("emergency_acc", p.acc);
    update_param("emergency_jerk", p.jerk);
  }

  // acceleration limit
  update_param("min_acc", min_acc_);

  // jerk limit
  update_param("max_jerk", max_jerk_);
  update_param("min_jerk", min_jerk_);

  // slope compensation
  update_param("max_pitch_rad", max_pitch_rad_);
  update_param("min_pitch_rad", min_pitch_rad_);

  rcl_interfaces::msg::SetParametersResult result;
  result.successful = true;
  result.reason = "success";
  return result;
}

void VelocityController::callbackTimerControl()
{
  // wait for initial pointers
  if (!current_vel_ptr_ || !prev_vel_ptr_ || !trajectory_ptr_) {
    return;
  }

  // calculate current pose and contorl data
  const auto current_pose = self_pose_listener_.getCurrentPose()->pose;
  const auto control_data = getControlData(current_pose);

  // self pose is far from trajectory
  if (control_data.is_far_from_trajectory) {
    control_state_ = ControlState::EMERGENCY;                           // update control state
    const Motion raw_ctrl_cmd = calcEmergencyCtrlCmd(control_data.dt);  // calculate control command
    prev_raw_ctrl_cmd_ = raw_ctrl_cmd;
    publishCtrlCmd(raw_ctrl_cmd, control_data.current_motion.vel);  // publish control command
    publishDebugData(raw_ctrl_cmd, control_data, current_pose);     // publish debug data
    return;
  }

  // update control state
  control_state_ = updateControlState(control_state_, current_pose, control_data);

  // calculate control command
  const Motion ctrl_cmd = calcCtrlCmd(control_state_, current_pose, control_data);

  // publish control command
  publishCtrlCmd(ctrl_cmd, control_data.current_motion.vel);

  // publish debug data
  publishDebugData(ctrl_cmd, control_data, current_pose);
}

VelocityController::ControlData VelocityController::getControlData(
  const geometry_msgs::msg::Pose & current_pose)
{
  ControlData control_data{};

  // dt
  control_data.dt = getDt();

  // current velocity and acceleration
  control_data.current_motion = getCurrentMotion();

  // closest idx
  const double max_dist = state_transition_params_.emergency_state_traj_trans_dev;
  const double max_yaw = state_transition_params_.emergency_state_traj_rot_dev;
  const auto closest_idx_opt =
    autoware_utils::findNearestIndex(trajectory_ptr_->points, current_pose, max_dist, max_yaw);

  // return here if closest index is not found
  if (!closest_idx_opt) {
    control_data.is_far_from_trajectory = true;
    return control_data;
  }
  control_data.closest_idx = *closest_idx_opt;

  // shift
  control_data.shift = getCurrentShift(control_data.closest_idx);
  if (control_data.shift != prev_shift_) {pid_vel_.reset();}
  prev_shift_ = control_data.shift;

  // distance to stopline
  control_data.stop_dist =
    velocity_controller_utils::calcStopDistance(current_pose.position, *trajectory_ptr_);

  // pitch
  const double raw_pitch = velocity_controller_utils::getPitchByPose(current_pose.orientation);
  const double traj_pitch = velocity_controller_utils::getPitchByTraj(
    *trajectory_ptr_, control_data.closest_idx, wheel_base_);
  control_data.slope_angle = use_traj_for_pitch_ ? traj_pitch : lpf_pitch_->filter(raw_pitch);
  updatePitchDebugValues(control_data.slope_angle, traj_pitch, raw_pitch);

  return control_data;
}

VelocityController::Motion VelocityController::calcEmergencyCtrlCmd(const double dt) const
{
  // These accelerations are without slope compensation
  const auto & p = emergency_state_params_;
  const double vel = applyDiffLimitFilter(p.vel, prev_raw_ctrl_cmd_.vel, dt, p.acc);
  const double acc = applyDiffLimitFilter(p.acc, prev_raw_ctrl_cmd_.acc, dt, p.jerk);

  auto clock = rclcpp::Clock{RCL_ROS_TIME};
  RCLCPP_ERROR_THROTTLE(
    get_logger(), clock, 3000,
    "[Emergency stop] vel: %3.3f, acc: %3.3f", vel, acc);

  return Motion{vel, acc};
}

VelocityController::ControlState VelocityController::updateControlState(
  const ControlState current_control_state, const geometry_msgs::msg::Pose & current_pose,
  const ControlData & control_data)
{
  const double current_vel = control_data.current_motion.vel;
  const double current_acc = control_data.current_motion.acc;
  const double stop_dist = control_data.stop_dist;

  // flags for state transition
  const auto & p = state_transition_params_;

  const bool departure_condition_from_stopping =
    stop_dist > p.drive_state_stop_dist + p.drive_state_offset_stop_dist;
  const bool departure_condition_from_stopped = stop_dist > p.drive_state_stop_dist;

  const bool stopping_condition = stop_dist < p.stopping_state_stop_dist;
  if (
    std::fabs(current_vel) > p.stopped_state_entry_vel ||
    std::fabs(current_acc) > p.stopped_state_entry_acc)
  {
    last_running_time_ = std::make_shared<rclcpp::Time>(this->now());
  }
  const bool stopped_condition =
    last_running_time_ ? (this->now() - *last_running_time_).seconds() > 0.5 : false;

  const bool emergency_condition =
    enable_overshoot_emergency_ && stop_dist < -p.emergency_state_overshoot_stop_dist;

  // transit state
  if (current_control_state == ControlState::DRIVE) {
    if (emergency_condition) {
      return ControlState::EMERGENCY;
    }

    if (enable_smooth_stop_) {
      if (stopping_condition) {
        const double pred_vel_in_target =
          predictedVelocityInTargetPoint(control_data.current_motion, delay_compensation_time_);
        const double pred_stop_dist =
          control_data.stop_dist -
          0.5 * (pred_vel_in_target + current_vel) * delay_compensation_time_;
        smooth_stop_.init(pred_vel_in_target, pred_stop_dist);
        return ControlState::STOPPING;
      }
    } else {
      if (stopped_condition && !departure_condition_from_stopped) {
        return ControlState::STOPPED;
      }
    }
  } else if (current_control_state == ControlState::STOPPING) {
    if (emergency_condition) {
      return ControlState::EMERGENCY;
    }

    if (stopped_condition) {
      return ControlState::STOPPED;
    }

    if (departure_condition_from_stopping) {
      pid_vel_.reset();
      lpf_vel_error_->reset(0.0);
      return ControlState::DRIVE;
    }
  } else if (current_control_state == ControlState::STOPPED) {
    if (departure_condition_from_stopped) {
      pid_vel_.reset();
      lpf_vel_error_->reset(0.0);
      return ControlState::DRIVE;
    }
  } else if (control_state_ == ControlState::EMERGENCY) {
    if (stopped_condition && !emergency_condition) {
      return ControlState::STOPPED;
    }
  }

  return current_control_state;
}

VelocityController::Motion VelocityController::calcCtrlCmd(
  const ControlState & current_control_state, const geometry_msgs::msg::Pose & current_pose,
  const ControlData & control_data)
{
  const size_t closest_idx = control_data.closest_idx;
  const double current_vel = control_data.current_motion.vel;
  const double current_acc = control_data.current_motion.acc;

  // velocity and acceleration command
  Motion raw_ctrl_cmd{};
  Motion target_motion{};
  if (current_control_state == ControlState::DRIVE) {
    // calculate target velocity and acceleration from planning
    const auto closest_interpolated_point = calcInterpolatedTargetValue(
      *trajectory_ptr_, current_pose.position, current_vel, closest_idx);
    const double closest_vel = closest_interpolated_point.twist.linear.x;

    const auto target_pose = velocity_controller_utils::calcPoseAfterTimeDelay(
      current_pose, delay_compensation_time_, current_vel);
    const auto target_interpolated_point =
      calcInterpolatedTargetValue(*trajectory_ptr_, target_pose.position, closest_vel, closest_idx);
    target_motion =
      Motion{target_interpolated_point.twist.linear.x, target_interpolated_point.accel.linear.x};

    const double pred_vel_in_target =
      predictedVelocityInTargetPoint(control_data.current_motion, delay_compensation_time_);
    debug_values_.setValues(DebugValues::TYPE::PREDICTED_VEL, pred_vel_in_target);

    raw_ctrl_cmd.vel = target_motion.vel;
    raw_ctrl_cmd.acc = applyVelocityFeedback(target_motion, control_data.dt, pred_vel_in_target);
    RCLCPP_DEBUG(
      get_logger(),
      "[feedback control]  vel: %3.3f, acc: %3.3f, dt: %3.3f, v_curr: %3.3f, v_ref: %3.3f "
      "feedback_ctrl_cmd.ac: %3.3f",
      raw_ctrl_cmd.vel, raw_ctrl_cmd.acc, control_data.dt, current_vel, target_motion.vel,
      raw_ctrl_cmd.acc);
  } else if (current_control_state == ControlState::STOPPING) {
    raw_ctrl_cmd.acc = smooth_stop_.calculate(
      control_data.stop_dist, current_vel, current_acc, vel_hist_, delay_compensation_time_);
    raw_ctrl_cmd.vel = stopped_state_params_.vel;

    RCLCPP_DEBUG(
      get_logger(),
      "[smooth stop]: Smooth stopping. vel: %3.3f, acc: %3.3f",
      raw_ctrl_cmd.vel, raw_ctrl_cmd.acc);
  } else if (current_control_state == ControlState::STOPPED) {
    // This acceleration is without slope compensation
    const auto & p = stopped_state_params_;
    raw_ctrl_cmd.vel = applyDiffLimitFilter(p.vel, prev_raw_ctrl_cmd_.vel, control_data.dt, p.acc);
    raw_ctrl_cmd.acc = applyDiffLimitFilter(p.acc, prev_raw_ctrl_cmd_.acc, control_data.dt, p.jerk);

    RCLCPP_DEBUG(
      get_logger(), "[Stopped]. vel: %3.3f, acc: %3.3f",
      raw_ctrl_cmd.vel, raw_ctrl_cmd.acc);
  } else if (current_control_state == ControlState::EMERGENCY) {
    raw_ctrl_cmd = calcEmergencyCtrlCmd(control_data.dt);
  }

  // store acceleration without slope compensation
  prev_raw_ctrl_cmd_ = raw_ctrl_cmd;

  // apply slope compensation and filter acceleration and jerk
  const double filtered_acc_cmd = calcFilteredAcc(raw_ctrl_cmd.acc, control_data);
  const Motion filtered_ctrl_cmd{raw_ctrl_cmd.vel, filtered_acc_cmd};

  // update debug visualization
  updateDebugVelAcc(target_motion, current_pose, control_data);

  return filtered_ctrl_cmd;
}

// Do not use closest_idx here
void VelocityController::publishCtrlCmd(const Motion & ctrl_cmd, double current_vel)
{
  // publish control command
  autoware_control_msgs::msg::ControlCommandStamped cmd{};
  cmd.header.stamp = this->now();
  cmd.header.frame_id = "base_link";
  cmd.control.velocity = ctrl_cmd.vel;
  cmd.control.acceleration = ctrl_cmd.acc;
  pub_control_cmd_->publish(cmd);

  // store current velocity history
  vel_hist_.push_back({this->now(), current_vel});
  while (vel_hist_.size() > control_rate_ * 0.5) {
    vel_hist_.erase(vel_hist_.begin());
  }

  prev_ctrl_cmd_ = ctrl_cmd;
}

void VelocityController::publishDebugData(
  const Motion & ctrl_cmd, const ControlData & control_data,
  const geometry_msgs::msg::Pose & current_pose)
{
  // set debug values
  debug_values_.setValues(DebugValues::TYPE::DT, control_data.dt);
  debug_values_.setValues(DebugValues::TYPE::CALCULATED_ACC, control_data.current_motion.acc);
  debug_values_.setValues(DebugValues::TYPE::SHIFT, static_cast<double>(control_data.shift));
  debug_values_.setValues(DebugValues::TYPE::STOP_DIST, control_data.stop_dist);
  debug_values_.setValues(DebugValues::TYPE::CONTROL_STATE, static_cast<double>(control_state_));
  debug_values_.setValues(DebugValues::TYPE::ACC_CMD_PUBLISHED, ctrl_cmd.acc);

  // publish debug values
  autoware_debug_msgs::msg::Float32MultiArrayStamped debug_msg{};
  debug_msg.stamp = this->now();
  for (const auto & v : debug_values_.getValues()) {
    debug_msg.data.push_back(v);
  }
  pub_debug_->publish(debug_msg);

  // slope angle
  autoware_debug_msgs::msg::Float32Stamped slope_msg{};
  slope_msg.stamp = this->now();
  slope_msg.data = control_data.slope_angle;
  pub_slope_->publish(slope_msg);
}

double VelocityController::getDt()
{
  double dt;
  if (!prev_control_time_) {
    dt = 1.0 / control_rate_;
    prev_control_time_ = std::make_shared<rclcpp::Time>(this->now());
  } else {
    dt = (this->now() - *prev_control_time_).seconds();
    *prev_control_time_ = this->now();
  }
  const double max_dt = 1.0 / control_rate_ * 2.0;
  const double min_dt = 1.0 / control_rate_ * 0.5;
  return std::max(std::min(dt, max_dt), min_dt);
}

VelocityController::Motion VelocityController::getCurrentMotion() const
{
  const double dv = current_vel_ptr_->twist.linear.x - prev_vel_ptr_->twist.linear.x;
  const double dt =
    std::max(
    (rclcpp::Time(current_vel_ptr_->header.stamp) -
    rclcpp::Time(prev_vel_ptr_->header.stamp)).seconds(), 1e-03);
  const double accel = dv / dt;

  const double current_vel = current_vel_ptr_->twist.linear.x;
  const double current_acc = lpf_acc_->filter(accel);

  return Motion{current_vel, current_acc};
}

enum VelocityController::Shift VelocityController::getCurrentShift(const size_t closest_idx) const
{
  constexpr double epsilon = 1e-5;

  const double target_vel = trajectory_ptr_->points.at(closest_idx).twist.linear.x;

  if (target_vel > epsilon) {
    return Shift::Forward;
  } else if (target_vel < -epsilon) {
    return Shift::Reverse;
  }

  return prev_shift_;
}

double VelocityController::calcFilteredAcc(const double raw_acc, const ControlData & control_data)
{
  const double acc_max_filtered = applyLimitFilter(raw_acc, max_acc_, min_acc_);
  debug_values_.setValues(DebugValues::TYPE::ACC_CMD_ACC_LIMITED, acc_max_filtered);

  // store ctrl cmd without slope filter
  storeAccelCmd(acc_max_filtered);

  const double acc_slope_filtered =
    applySlopeCompensation(acc_max_filtered, control_data.slope_angle, control_data.shift);
  debug_values_.setValues(DebugValues::TYPE::ACC_CMD_SLOPE_APPLIED, acc_slope_filtered);

  // This jerk filter must be applied after slope compensation
  const double acc_jerk_filtered = applyDiffLimitFilter(
    acc_slope_filtered, prev_ctrl_cmd_.acc, control_data.dt, max_jerk_, min_jerk_);
  debug_values_.setValues(DebugValues::TYPE::ACC_CMD_JERK_LIMITED, acc_jerk_filtered);

  return acc_jerk_filtered;
}

void VelocityController::storeAccelCmd(const double accel)
{
  if (control_state_ == ControlState::DRIVE) {
    // convert format
    autoware_control_msgs::msg::ControlCommandStamped cmd;
    cmd.header.stamp = this->now();
    cmd.control.acceleration = accel;

    // store published ctrl cmd
    ctrl_cmd_vec_.emplace_back(cmd);
  } else {
    // reset command
    ctrl_cmd_vec_.clear();
  }

  // remove unused ctrl cmd
  if (ctrl_cmd_vec_.size() <= 2) {
    return;
  }
  if (
    (this->now() - ctrl_cmd_vec_.at(1).header.stamp).seconds() > delay_compensation_time_)
  {
    ctrl_cmd_vec_.erase(ctrl_cmd_vec_.begin());
  }
}

double VelocityController::applyLimitFilter(
  const double input_val, const double max_val, const double min_val) const
{
  const double limited_val = std::min(std::max(input_val, min_val), max_val);
  return limited_val;
}

double VelocityController::applyDiffLimitFilter(
  const double input_val, const double prev_val, const double dt, const double max_val,
  const double min_val) const
{
  const double diff_raw = (input_val - prev_val) / dt;
  const double diff = std::min(std::max(diff_raw, min_val), max_val);
  const double filtered_val = prev_val + diff * dt;
  return filtered_val;
}

double VelocityController::applyDiffLimitFilter(
  const double input_val, const double prev_val, const double dt, const double lim_val) const
{
  const double max_val = std::fabs(lim_val);
  const double min_val = -max_val;
  return applyDiffLimitFilter(input_val, prev_val, dt, max_val, min_val);
}

double VelocityController::applySlopeCompensation(
  const double input_acc, const double pitch, const Shift shift) const
{
  if (!enable_slope_compensation_) {
    return input_acc;
  }
  const double pitch_limited = std::min(std::max(pitch, min_pitch_rad_), max_pitch_rad_);

  // Acceleration command is always positive independent of direction (= shift) when car is running
  double sign = (shift == Shift::Forward) ? -1 : (shift == Shift::Reverse ? 1 : 0);
  double compensated_acc = input_acc + sign * autoware_utils::gravity * std::sin(pitch_limited);
  return compensated_acc;
}

autoware_planning_msgs::msg::TrajectoryPoint VelocityController::calcInterpolatedTargetValue(
  const autoware_planning_msgs::msg::Trajectory & traj, const geometry_msgs::msg::Point & point,
  const double current_vel, const size_t closest_idx) const
{
  if (traj.points.size() == 1) {
    return traj.points.at(0);
  }

  // If the current position is not within the reference trajectory, enable the edge value.
  // Else, apply linear interpolation
  if (closest_idx == 0) {
    if (autoware_utils::calcSignedArcLength(traj.points, point, 0) > 0) {
      return traj.points.at(0);
    }
  }
  if (closest_idx == traj.points.size() - 1) {
    if (autoware_utils::calcSignedArcLength(traj.points, point, traj.points.size() - 1) < 0) {
      return traj.points.at(traj.points.size() - 1);
    }
  }

  // apply linear interpolation
  return velocity_controller_utils::lerpTrajectoryPoint(traj.points, point);
}

double VelocityController::predictedVelocityInTargetPoint(
  const Motion current_motion, const double delay_compensation_time) const
{
  const double current_vel = current_motion.vel;
  const double current_acc = current_motion.acc;

  if (std::fabs(current_vel) < 1e-01) {  // when velocity is low, no prediction
    return current_vel;
  }

  const double current_vel_abs = std::fabs(current_vel);
  if (ctrl_cmd_vec_.size() == 0) {
    const double pred_vel = current_vel + current_acc * delay_compensation_time;
    // avoid to change sign of current_vel and pred_vel
    return pred_vel > 0 ? std::copysign(pred_vel, current_vel) : 0.0;
  }

  double pred_vel = current_vel_abs;

  const auto past_delay_time =
    this->now() - rclcpp::Duration::from_seconds(delay_compensation_time);
  for (std::size_t i = 0; i < ctrl_cmd_vec_.size(); ++i) {
    if (
      (this->now() - ctrl_cmd_vec_.at(i).header.stamp).seconds() <
      delay_compensation_time_)
    {
      if (i == 0) {
        // size of ctrl_cmd_vec_ is less than delay_compensation_time_
        pred_vel =
          current_vel_abs + ctrl_cmd_vec_.at(i).control.acceleration * delay_compensation_time;
        return pred_vel > 0 ? std::copysign(pred_vel, current_vel) : 0.0;
      }
      // add velocity to accel * dt
      const double acc = ctrl_cmd_vec_.at(i - 1).control.acceleration;
      const auto curr_time_i = rclcpp::Time(ctrl_cmd_vec_.at(i).header.stamp);
      const double time_to_next_acc = std::min(
        (curr_time_i - rclcpp::Time(ctrl_cmd_vec_.at(i - 1).header.stamp)).seconds(),
        (curr_time_i - past_delay_time).seconds());
      pred_vel += acc * time_to_next_acc;
    }
  }

  const double last_acc = ctrl_cmd_vec_.at(ctrl_cmd_vec_.size() - 1).control.acceleration;
  const double time_to_current =
    (this->now() - ctrl_cmd_vec_.at(ctrl_cmd_vec_.size() - 1).header.stamp).seconds();
  pred_vel += last_acc * time_to_current;

  // avoid to change sign of current_vel and pred_vel
  return pred_vel > 0 ? std::copysign(pred_vel, current_vel) : 0.0;
}

double VelocityController::applyVelocityFeedback(
  const Motion target_motion, const double dt, const double current_vel)
{
  const double current_vel_abs = std::fabs(current_vel);
  const double target_vel_abs = std::fabs(target_motion.vel);
  const bool enable_integration = (current_vel_abs > current_vel_threshold_pid_integrate_);
  const double error_vel_filtered = lpf_vel_error_->filter(target_vel_abs - current_vel_abs);

  std::vector<double> pid_contributions(3);
  const double pid_acc =
    pid_vel_.calculate(error_vel_filtered, dt, enable_integration, pid_contributions);
  const double feedback_acc = target_motion.acc + pid_acc;

  debug_values_.setValues(DebugValues::TYPE::ACC_CMD_PID_APPLIED, feedback_acc);
  debug_values_.setValues(DebugValues::TYPE::ERROR_VEL_FILTERED, error_vel_filtered);
  debug_values_.setValues(
    DebugValues::TYPE::ACC_CMD_FB_P_CONTRIBUTION, pid_contributions.at(0));  // P
  debug_values_.setValues(
    DebugValues::TYPE::ACC_CMD_FB_I_CONTRIBUTION, pid_contributions.at(1));  // I
  debug_values_.setValues(
    DebugValues::TYPE::ACC_CMD_FB_D_CONTRIBUTION, pid_contributions.at(2));  // D

  return feedback_acc;
}

void VelocityController::updatePitchDebugValues(
  const double pitch, const double traj_pitch, const double raw_pitch)
{
  debug_values_.setValues(DebugValues::TYPE::PITCH_LPF_RAD, pitch);
  debug_values_.setValues(DebugValues::TYPE::PITCH_LPF_DEG, autoware_utils::rad2deg(pitch));
  debug_values_.setValues(DebugValues::TYPE::PITCH_RAW_RAD, raw_pitch);
  debug_values_.setValues(DebugValues::TYPE::PITCH_RAW_DEG, autoware_utils::rad2deg(raw_pitch));
  debug_values_.setValues(DebugValues::TYPE::PITCH_RAW_TRAJ_RAD, traj_pitch);
  debug_values_.setValues(
    DebugValues::TYPE::PITCH_RAW_TRAJ_DEG, autoware_utils::rad2deg(traj_pitch));
}

void VelocityController::updateDebugVelAcc(
  const Motion & target_motion, const geometry_msgs::msg::Pose & current_pose,
  const ControlData & control_data)
{
  const double current_vel = control_data.current_motion.vel;
  const size_t closest_idx = control_data.closest_idx;

  const auto interpolated_point =
    calcInterpolatedTargetValue(*trajectory_ptr_, current_pose.position, current_vel, closest_idx);

  debug_values_.setValues(DebugValues::TYPE::CURRENT_VEL, current_vel);
  debug_values_.setValues(DebugValues::TYPE::TARGET_VEL, target_motion.vel);
  debug_values_.setValues(DebugValues::TYPE::TARGET_ACC, target_motion.acc);
  debug_values_.setValues(DebugValues::TYPE::CLOSEST_VEL, interpolated_point.twist.linear.x);
  debug_values_.setValues(DebugValues::TYPE::CLOSEST_ACC, interpolated_point.accel.linear.x);
  debug_values_.setValues(DebugValues::TYPE::ERROR_VEL, target_motion.vel - current_vel);
}

#include "rclcpp_components/register_node_macro.hpp"
RCLCPP_COMPONENTS_REGISTER_NODE(VelocityController)<|MERGE_RESOLUTION|>--- conflicted
+++ resolved
@@ -202,49 +202,6 @@
       "received invalid trajectory. ignore.");
     return;
   }
-<<<<<<< HEAD
-  trajectory_ptr_ = msg;
-}
-
-void VelocityController::blockUntilVehiclePositionAvailable(const tf2::Duration & duration)
-{
-  static constexpr auto input = "map", output = "base_link";
-  std::string error;
-  while (!tf_buffer_->canTransform(input, output, tf2::TimePointZero, &error) && rclcpp::ok()) {
-    RCLCPP_INFO(
-      get_logger(), "waiting %ld ms for %s->%s transform to become available",
-      std::chrono::duration_cast<std::chrono::milliseconds>(duration).count(), input, output);
-    rclcpp::sleep_for(duration);
-  }
-  RCLCPP_INFO(get_logger(), "transform available");
-}
-
-bool VelocityController::updateCurrentPose()
-{
-  geometry_msgs::msg::TransformStamped transform;
-  try {
-    transform = tf_buffer_->lookupTransform("map", "base_link", tf2::TimePointZero);
-  } catch (tf2::TransformException & ex) {
-    RCLCPP_WARN_SKIPFIRST_THROTTLE(
-      get_logger(), *get_clock(), std::chrono::milliseconds(5000).count(),
-      "cannot get map to base_link transform. %s", ex.what());
-    return false;
-  }
-  geometry_msgs::msg::PoseStamped ps;
-  ps.header = transform.header;
-  ps.pose.position.x = transform.transform.translation.x;
-  ps.pose.position.y = transform.transform.translation.y;
-  ps.pose.position.z = transform.transform.translation.z;
-  ps.pose.orientation = transform.transform.rotation;
-  current_pose_ptr_ = std::make_shared<geometry_msgs::msg::PoseStamped>(ps);
-  return true;
-}
-
-void VelocityController::callbackTimerControl()
-{
-  const bool is_pose_updated = updateCurrentPose();
-=======
->>>>>>> f89fa15c
 
   if (msg->points.size() < 2) {
     RCLCPP_WARN_THROTTLE(
