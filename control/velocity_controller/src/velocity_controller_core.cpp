--- conflicted
+++ resolved
@@ -203,22 +203,10 @@
     return;
   }
 
-<<<<<<< HEAD
-  /* guard */
-  if (!is_pose_updated || !current_pose_ptr_ || !current_vel_ptr_ || !trajectory_ptr_) {
-    RCLCPP_DEBUG(
-      get_logger(),
-      "Waiting topics, Publish stop command. pose_update: %d, pose: %d, vel: %d, trajectory: %d",
-      is_pose_updated, current_pose_ptr_ != nullptr, current_vel_ptr_ != nullptr,
-      trajectory_ptr_ != nullptr);
-    control_mode_ = ControlMode::INIT;
-    publishCtrlCmd(stop_state_vel_, stop_state_acc_);
-=======
   if (msg->points.size() < 2) {
     RCLCPP_WARN_THROTTLE(
       get_logger(), *get_clock(), 3000,
       "Unexpected trajectory size < 2. Ignored.");
->>>>>>> 7f5c6f58
     return;
   }
 
@@ -354,114 +342,9 @@
     return;
   }
 
-<<<<<<< HEAD
-  const double current_vel = current_vel_ptr_->twist.linear.x;
-  const double closest_vel = calcInterpolatedTargetValue(
-    *trajectory_ptr_, *current_pose_ptr_, current_vel, closest_idx, "twist");
-  int target_idx = DelayCompensator::getTrajectoryPointIndexAfterTimeDelay(
-    *trajectory_ptr_, closest_idx, delay_compensation_time_, current_vel);
-  auto target_pose = DelayCompensator::calcPoseAfterTimeDelay(
-    *current_pose_ptr_, delay_compensation_time_, current_vel);
-  double target_vel =
-    calcInterpolatedTargetValue(*trajectory_ptr_, target_pose, closest_vel, target_idx, "twist");
-  double target_acc =
-    calcInterpolatedTargetValue(*trajectory_ptr_, target_pose, closest_vel, target_idx, "accel");
-  const double pred_vel_in_target =
-    predictedVelocityInTargetPoint(current_vel, prev_accel_, delay_compensation_time_);
-
-  /* shift check */
-  const Shift shift = getCurrentShift(target_vel);
-  if (shift != prev_shift_) {pid_vel_.reset();}
-  prev_shift_ = shift;
-
-  const double pitch = use_traj_for_pitch_ ?
-    getPitchByTraj(*trajectory_ptr_, closest_idx) :
-    lpf_pitch_.filter(getPitchByPose(current_pose.orientation));
-
-  writeDebugValues(
-    dt, current_vel, pred_vel_in_target, target_vel, target_acc, shift, pitch, closest_idx);
-
-  /* ===== STOPPED =====
-   *
-   * If the current velocity and target velocity is almost zero,
-   * and the smooth stop is not working, enter the stop state.
-   *
-   * Output velocity : "stop_state_vel_" (assumed to be zero, depending on the vehicle interface)
-   * Output acceleration : "stop_state_acc_" with max_jerk limit. (depending on the vehicle interface)
-   *
-   */
-  if (isStoppedState(current_vel, target_vel, closest_idx)) {
-    double acc_cmd = calcFilteredAcc(stop_state_acc_, pitch, dt, shift);
-    control_mode_ = ControlMode::STOPPED;
-    RCLCPP_DEBUG(get_logger(), "[Stopped]. vel: %3.3f, acc: %3.3f", stop_state_vel_, acc_cmd);
-    return CtrlCmd{stop_state_vel_, acc_cmd};
-  }
-
-  /* ===== EMERGENCY STOP =====
-   *
-   * If the emergency flag is true, enter the emergency state.
-   * The condition of the emergency is checked in isEmergencyState() function.
-   * The flag is reset when the vehicle is stopped.
-   *
-   * Output velocity : "0" with maximum acceleration constraint
-   * Output acceleration : "emergency_stop_acc_" with max_jerk limit.
-   *
-   */
-  is_emergency_stop_ = isEmergencyState(closest_idx, target_vel);
-  if (is_emergency_stop_) {
-    double vel_cmd = applyRateFilter(0.0, prev_vel_cmd_, dt, emergency_stop_acc_);
-    double acc_cmd = applyRateFilter(emergency_stop_acc_, prev_acc_cmd_, dt, emergency_stop_jerk_);
-    control_mode_ = ControlMode::EMERGENCY_STOP;
-    RCLCPP_ERROR(get_logger(), "[Emergency stop] vel: %3.3f, acc: %3.3f", 0.0, acc_cmd);
-    return CtrlCmd{vel_cmd, acc_cmd};
-  }
-
-  /* ===== SMOOTH STOP =====
-   *
-   * If the vehicle velocity & target velocity is low enough, and there is a stop point nearby the ego vehicle,
-   * enter the smooth stop state.
-   *
-   * Output velocity : "target_vel" from the reference trajectory
-   * Output acceleration : "emergency_stop_acc_" with max_jerk limit.
-   *
-   */
-  is_smooth_stop_ = isSmoothStopState(closest_idx, target_vel);
-  if (is_smooth_stop_) {
-    if (!start_time_smooth_stop_) {
-      start_time_smooth_stop_ = std::make_shared<rclcpp::Time>(get_clock()->now());
-    }
-    double smooth_stop_acc_cmd = calcSmoothStopAcc();
-    double vel_cmd = 0.0;
-    double acc_cmd = calcFilteredAcc(smooth_stop_acc_cmd, pitch, dt, shift);
-    control_mode_ = ControlMode::SMOOTH_STOP;
-    RCLCPP_DEBUG(
-      get_logger(), "[smooth stop]: Smooth stopping. vel: %3.3f, acc: %3.3f", vel_cmd, acc_cmd);
-    return CtrlCmd{vel_cmd, acc_cmd};
-  }
-
-  /* ===== FEEDBACK CONTROL =====
-   *
-   * Execute PID feedback control.
-   *
-   * Output velocity : "target_vel" from the reference trajectory
-   * Output acceleration : calculated by PID controller with max_acceleration & max_jerk limit.
-   *
-   */
-  double feedback_acc_cmd = applyVelocityFeedback(target_acc, target_vel, dt, pred_vel_in_target);
-  double acc_cmd = calcFilteredAcc(feedback_acc_cmd, pitch, dt, shift);
-  control_mode_ = ControlMode::PID_CONTROL;
-  RCLCPP_DEBUG(
-    get_logger(),
-    "[feedback control]  vel: %3.3f, acc: %3.3f, dt: %3.3f, curr_vel: %3.3f, ref_vel: %3.3f "
-    "feedback_acc_cmd: %3.3f, shift: %d",
-    target_vel, acc_cmd, dt, current_vel, target_vel, feedback_acc_cmd, shift);
-  return CtrlCmd{target_vel, acc_cmd};
-}
-=======
   // calculate current pose and contorl data
   const auto current_pose = self_pose_listener_.getCurrentPose()->pose;
   const auto control_data = getControlData(current_pose);
->>>>>>> 7f5c6f58
 
   // self pose is far from trajectory
   if (control_data.is_far_from_trajectory) {
@@ -958,15 +841,6 @@
   std::vector<double> pid_contributions(3);
   const double pid_acc =
     pid_vel_.calculate(error_vel_filtered, dt, enable_integration, pid_contributions);
-<<<<<<< HEAD
-  const double feedback_acc = target_acc + pid_acc;
-
-  debug_values_.data.at(DBGVAL::ACCCMD_PID_APPLIED) = feedback_acc;
-  debug_values_.data.at(DBGVAL::ERROR_V_FILTERED) = error_vel_filtered;
-  debug_values_.data.at(DBGVAL::ACCCMD_FB_P_CONTRIBUTION) = pid_contributions.at(0);  // P
-  debug_values_.data.at(DBGVAL::ACCCMD_FB_I_CONTRIBUTION) = pid_contributions.at(1);  // I
-  debug_values_.data.at(DBGVAL::ACCCMD_FB_D_CONTRIBUTION) = pid_contributions.at(2);  // D
-=======
   const double feedback_acc = target_motion.acc + pid_acc;
 
   debug_values_.setValues(DebugValues::TYPE::ACC_CMD_PID_APPLIED, feedback_acc);
@@ -977,7 +851,6 @@
     DebugValues::TYPE::ACC_CMD_FB_I_CONTRIBUTION, pid_contributions.at(1));  // I
   debug_values_.setValues(
     DebugValues::TYPE::ACC_CMD_FB_D_CONTRIBUTION, pid_contributions.at(2));  // D
->>>>>>> 7f5c6f58
 
   return feedback_acc;
 }
