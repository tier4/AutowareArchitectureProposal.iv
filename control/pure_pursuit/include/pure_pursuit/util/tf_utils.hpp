// Copyright 2020 Tier IV, Inc.
//
// Licensed under the Apache License, Version 2.0 (the "License");
// you may not use this file except in compliance with the License.
// You may obtain a copy of the License at
//
//     http://www.apache.org/licenses/LICENSE-2.0
//
// Unless required by applicable law or agreed to in writing, software
// distributed under the License is distributed on an "AS IS" BASIS,
// WITHOUT WARRANTIES OR CONDITIONS OF ANY KIND, either express or implied.
// See the License for the specific language governing permissions and
// limitations under the License.

#pragma once

#include <string>

#include "boost/optional.hpp"  // To be replaced by std::optional in C++17

<<<<<<< HEAD
#include <rclcpp/rclcpp.hpp>
=======
#include "ros/ros.h"
>>>>>>> 73084bca

#include "tf2_geometry_msgs/tf2_geometry_msgs.h"
#include "tf2_ros/transform_listener.h"

#define TF_UTILS_LOGGER "tf_utils"


namespace tf_utils
{

rclcpp::Logger logger = rclcpp::get_logger(TF_UTILS_LOGGER);
inline boost::optional<geometry_msgs::msg::TransformStamped> getTransform(
  const tf2_ros::Buffer & tf_buffer, const std::string & from, const std::string & to,
  const rclcpp::Time & time, const rclcpp::Duration & duration)
{
  try {
    return tf_buffer.lookupTransform(from, to, time, duration);
  } catch (tf2::TransformException & ex) {
    return {};
  }
}

inline geometry_msgs::msg::TransformStamped waitForTransform(
  const tf2_ros::Buffer & tf_buffer, const std::string & from, const std::string & to)
{
  while (rclcpp::ok()) {
    try {
      const auto transform =
        tf_buffer.lookupTransform(from, to, tf2::TimePointZero, tf2::durationFromSec(10.0));
      return transform;
    } catch (tf2::TransformException & ex) {
      RCLCPP_INFO(logger, "waiting for transform from `%s` to `%s` ...", from.c_str(), to.c_str());
      }
  }
  return geometry_msgs::msg::TransformStamped();
}

inline geometry_msgs::msg::PoseStamped transform2pose(const geometry_msgs::msg::TransformStamped & transform)
{
  geometry_msgs::msg::PoseStamped pose;
  pose.header = transform.header;
  pose.pose.position.x = transform.transform.translation.x;
  pose.pose.position.y = transform.transform.translation.y;
  pose.pose.position.z = transform.transform.translation.z;
  pose.pose.orientation = transform.transform.rotation;
  return pose;
}

inline boost::optional<geometry_msgs::msg::PoseStamped> getCurrentPose(
  const tf2_ros::Buffer & tf_buffer, const double timeout = 1.0)
{
  const auto tf_current_pose =
    getTransform(tf_buffer, "map", "base_link", rclcpp::Time(0), rclcpp::Duration(0));
  if (!tf_current_pose) {
    return {};
  }

  const auto time_diff = tf2::timeToSec(tf2::get_now()) - (tf_current_pose->header.stamp.sec);
  if (std::abs(time_diff) > timeout) {
    return {};
  }

  return transform2pose(*tf_current_pose);
}

}  // namespace tf_utils<|MERGE_RESOLUTION|>--- conflicted
+++ resolved
@@ -12,17 +12,11 @@
 // See the License for the specific language governing permissions and
 // limitations under the License.
 
-#pragma once
-
 #include <string>
 
 #include "boost/optional.hpp"  // To be replaced by std::optional in C++17
 
-<<<<<<< HEAD
 #include <rclcpp/rclcpp.hpp>
-=======
-#include "ros/ros.h"
->>>>>>> 73084bca
 
 #include "tf2_geometry_msgs/tf2_geometry_msgs.h"
 #include "tf2_ros/transform_listener.h"
