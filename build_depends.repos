repositories:
  vendor/osqp:
    type: git
    url: https://github.com/tier4/osqp_vendor.git
    version: 0.0.2
  vendor/ublox:
    type: git
    url: https://github.com/tier4/ublox.git
<<<<<<< HEAD
    version: foxy-devel
=======
    version: foxy-devel
  vendor/grid_map:
    type: git
    url: https://github.com/mitsudome-r/grid_map.git
    version: ros2-fix-ci
  vendor/perception_pcl:
    type: git
    url: https://github.com/ros-perception/perception_pcl.git
    version: foxy-devel
  vendor/rclcpp_generic:
    type: git
    url: https://github.com/ApexAI/rclcpp_generic.git
    version: autoware
  vendor/topic_tools:
    type: git
    url: https://github.com/ApexAI/topic_tools.git
    version: autoware
>>>>>>> 60db35ce
<|MERGE_RESOLUTION|>--- conflicted
+++ resolved
@@ -6,9 +6,6 @@
   vendor/ublox:
     type: git
     url: https://github.com/tier4/ublox.git
-<<<<<<< HEAD
-    version: foxy-devel
-=======
     version: foxy-devel
   vendor/grid_map:
     type: git
@@ -25,5 +22,4 @@
   vendor/topic_tools:
     type: git
     url: https://github.com/ApexAI/topic_tools.git
-    version: autoware
->>>>>>> 60db35ce
+    version: autoware