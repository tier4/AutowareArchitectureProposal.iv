--- conflicted
+++ resolved
@@ -35,17 +35,14 @@
     type: git
     url: https://github.com/tier4/muSSP.git
     version: tier4/main
-<<<<<<< HEAD
   vendor/hash_library_vendor:
     type: git
     url: https://github.com/tier4/hash_library_vendor.git
     version: main
-=======
   vendor/pointcloud_to_laserscan:
     type: git
     url: https://github.com/tier4/pointcloud_to_laserscan.git
     version: tier4/main
->>>>>>> 6abb39d9
   missing_packages/astuff_sensor_msgs:
     type: git
     url: https://github.com/astuff/astuff_sensor_msgs.git
